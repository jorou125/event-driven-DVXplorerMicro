--- conflicted
+++ resolved
@@ -224,24 +224,14 @@
 
     if(!useDemoRedBall) {
 
-<<<<<<< HEAD
-        yInfo() << "Doing gaze";
-        yarp::sig::Vector tp;
-        gazecontrol->triangulate3DPoint(pleft, pright, tp);
-
-        //if(tp[0] < -0.2)
-=======
-
         //yInfo() << "Doing gaze";
         yarp::sig::Vector tp;
         gazecontrol->triangulate3DPoint(pleft, pright, tp);
 
-
         if(tp[0] < -0.20) {
->>>>>>> ff86a40f
             gazecontrol->lookAtStereoPixels(pleft, pright);
 
-            if(armdriver.isValid()) {
+        if(armdriver.isValid()) {
 
                 tp[1] += -0.10;
                 tp[2] += -0.10;
