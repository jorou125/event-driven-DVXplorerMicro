--- conflicted
+++ resolved
@@ -286,11 +286,7 @@
 
     void controlReset()
     {
-<<<<<<< HEAD
-        for(unsigned int i = 0; i < nAxes; i++) {
-=======
         for(int i = 0; i < nAxes; i++) {
->>>>>>> ae3568d9
             controllers[i]->reset();
             velocity[i] = 0;
         }
