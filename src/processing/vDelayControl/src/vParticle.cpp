/*
 *   Copyright (C) 2017 Event-driven Perception for Robotics
 *   Author: arren.glover@iit.it
 *
 *   This program is free software: you can redistribute it and/or modify
 *   it under the terms of the GNU General Public License as published by
 *   the Free Software Foundation, either version 3 of the License, or
 *   (at your option) any later version.
 *
 *   This program is distributed in the hope that it will be useful,
 *   but WITHOUT ANY WARRANTY; without even the implied warranty of
 *   MERCHANTABILITY or FITNESS FOR A PARTICULAR PURPOSE.  See the
 *   GNU General Public License for more details.
 *
 *   You should have received a copy of the GNU General Public License
 *   along with this program.  If not, see <https://www.gnu.org/licenses/>.
 */

#include "vParticle.h"
#include <cmath>
#include <limits>
#include <algorithm>

using ev::event;
using ev::AddressEvent;

double generateGaussianNoise(double mu, double sigma)
{
    const double epsilon = std::numeric_limits<double>::min();
    const double two_pi = 2.0*3.14159265358979323846;

    static double z0, z1;
    static bool generate;
    generate = !generate;

    if (!generate)
       return z1 * sigma + mu;

    double u1, u2;
    do
     {
       u1 = rand() * (1.0 / RAND_MAX);
       u2 = rand() * (1.0 / RAND_MAX);
     }
    while ( u1 <= epsilon );

    z0 = sqrt(-2.0 * log(u1)) * cos(two_pi * u2);
    z1 = sqrt(-2.0 * log(u1)) * sin(two_pi * u2);
    return z0 * sigma + mu;
}

void drawEvents(yarp::sig::ImageOf< yarp::sig::PixelBgr> &image, ev::vQueue &q,
                int offsetx) {

    if(q.empty()) return;

    //draw oldest first
    for(int i = (int)q.size()-1; i >= 0; i--) {
        double p = (double)i / (double)q.size();
        auto v = is_event<AE>(q[i]);
        image(v->x + offsetx, v->y) =
                yarp::sig::PixelBgr(255 * (1-p), 0, 255);
    }
}

void drawcircle(yarp::sig::ImageOf<yarp::sig::PixelBgr> &image, int cx, int cy,
                int cr, int id)
{

    for(int y = -cr; y <= cr; y++) {
        for(int x = -cr; x <= cr; x++) {
            if(fabs(sqrt(pow(x, 2.0) + pow(y, 2.0)) - (double)cr) > 0.8)
                continue;
            int px = cx + x; int py = cy + y;
            if(py<0 || py>image.height()-1 || px<0 || px>image.width()-1)
                continue;
            switch(id) {
            case(0): //green
                image(px, py) = yarp::sig::PixelBgr(0, 255, 0);
                break;
            case(1): //blue
                image(px, py) = yarp::sig::PixelBgr(0, 0, 255);
                break;
            case(2): //red
                image(px, py) = yarp::sig::PixelBgr(255, 0, 0);
                break;
            default:
                image(px, py) = yarp::sig::PixelBgr(255, 255, 0);
                break;

            }

        }
    }

}

void drawDistribution(yarp::sig::ImageOf<yarp::sig::PixelBgr> &image, std::vector<vParticle> &indexedlist)
{

    double sum = 0;
    std::vector<double> weights;
    for(unsigned int i = 0; i < indexedlist.size(); i++) {
        weights.push_back(indexedlist[i].getw());
        sum += weights.back();
    }

    std::sort(weights.begin(), weights.end());


    image.resize(indexedlist.size(), 100);
    image.zero();
    for(unsigned int i = 0; i < weights.size(); i++) {
        image(weights.size() - 1 -  i, 99 - weights[i]*100) = yarp::sig::PixelBgr(255, 255, 255);
    }
}

double vParticle::approxatan2(double y, double x) {

    double ax = std::abs(x); double ay = std::abs(y);
    double a = std::min (ax, ay) / std::max (ax, ay);
    //double s = pow(a, 2.0);
    //double r = ((-0.0464964749 * s + 0.15931422) * s - 0.327622764) * s * a + a;

    double r = a * (M_PI_4 - (a - 1) * 0.273318560862312);

    if(ay > ax)
        r = 1.57079637 - r;

    if(x < 0)
        r = 3.14159274 - r;
    if(y < 0)
        r = -r;

    return r;

}

/*////////////////////////////////////////////////////////////////////////////*/
//VPARTICLETRACKER
/*////////////////////////////////////////////////////////////////////////////*/

vParticle::vParticle()
{
    weight = 1.0;
    likelihood = 1.0;
    predlike = 1.0;
    minlikelihood = 20.0;
    inlierParameter = 1.5;
    variance = 0.5;
    nw = 0;
    inlierCount = 0;
    outlierCount = 0;
    pcb = 0;
    angbuckets = 128;
    negativeBias = 2.0;
    angdist.resize(angbuckets);
    negdist.resize(angbuckets);
    constrain = false;
}

void vParticle::initialiseParameters(int id, double minLikelihood,
                                     double negativeBias, double inlierParam,
                                     double variance, int angbuckets)
{
    this->id = id;
    this->negativeBias = negativeBias;
    this->inlierParameter = inlierParam;
    this->variance = variance;
    this->angbuckets = angbuckets;
    angdist.resize(angbuckets);
    negdist.resize(angbuckets);

    updateMinLikelihood(minLikelihood);
}

void vParticle::updateMinLikelihood(double value)
{
    minlikelihood = value * angbuckets;
}

vParticle& vParticle::operator=(const vParticle &rhs)
{
    this->x = rhs.x;
    this->y = rhs.y;
    this->r = rhs.r;
    this->weight = rhs.weight;
    return *this;
}

void vParticle::initialiseState(double x, double y, double r)
{
    this->x = x;
    this->y = y;
    this->r = r;
}

void vParticle::randomise(int x, int y, int r)
{
    initialiseState(rand()%x, rand()%y, rand()%r);
}

void vParticle::resetWeight(double value)
{
    this->weight = value;
}

void vParticle::resetRadius(double value)
{
    this->r = value;
    //resetArea();
}

void vParticle::setNegativeBias(double value)
{
    negativeBias = value;
}

void vParticle::setInlierParameter(double value)
{
    inlierParameter = value;
}

void vParticle::resetArea()
{
<<<<<<< HEAD
    negscaler = 2.0 * angbuckets / (M_PI * r * r);
=======
    negativeScaler = negativeBias * angbuckets / (M_PI * r * r);
>>>>>>> ae3568d9
}

void vParticle::predict(double sigma)
{
    //tw += 12500;
    x = generateGaussianNoise(x, sigma);
    y = generateGaussianNoise(y, sigma);
    r = generateGaussianNoise(r, sigma * 0.2);

    if(constrain) checkConstraints();
}

void vParticle::setContraints(int minx, int maxx, int miny, int maxy, int minr, int maxr)
{
    this->minx = minx;
    this->maxx = maxx;
    this->miny = miny;
    this->maxy = maxy;
    this->minr = minr;
    this->maxr = maxr;
    constrain = true;
}
void vParticle::checkConstraints()
{
    if(x < minx) x = minx;
    if(x > maxx) x = maxx;
    if(y < miny) y = miny;
    if(y > maxy) y = maxy;
    if(r < minr) r = minr;
    if(r > maxr) r = maxr;
}



void vParticle::updateWeightSync(double normval)
{
    weight = weight / normval;
}

/*////////////////////////////////////////////////////////////////////////////*/
//VPARTICLEFILTER
/*////////////////////////////////////////////////////////////////////////////*/


void vParticlefilter::initialise(int width, int height, int nparticles,
                                 int bins, bool adaptive, int nthreads,
                                 double minlikelihood, double inlierThresh,
                                 double randoms, double negativeBias)
{
    res.width = width;
    res.height = height;
    this->nparticles = nparticles;
    this->bins = bins;
    this->adaptive = adaptive;
    this->nthreads = nthreads;
    this->nRandoms = randoms + 1.0;
    rbound_min = res.width/18;
    rbound_max = res.width/5;
    pcb.configure(res.height, res.width, rbound_max, bins);
    setSeed(res.width/2.0, res.height/2.0);

    ps.clear();
    ps_snap.clear();
    accum_dist.resize(this->nparticles);

    if(this->nthreads > 1) {
        for(int i = 0; i < this->nthreads; i++) {
            int pStart = i * (this->nparticles / this->nthreads);
            int pEnd = (i+1) * (this->nparticles / this->nthreads);
            if(i == this->nthreads - 1)
                pEnd = this->nparticles;

            yInfo() << "Thread" << i << "=" << pStart << "->" << pEnd-1;
            computeThreads.push_back(new vPartObsThread(pStart, pEnd));
            computeThreads[i]->start();
        }
    }


    vParticle p;
    p.attachPCB(&pcb);
    p.resetWeight(1.0/nparticles);
    p.setContraints(0, res.width, 0, res.height, rbound_min, rbound_max);
    for(int i = 0; i < this->nparticles; i++) {
        p.initialiseParameters(i, minlikelihood, negativeBias, inlierThresh, 0, bins);
        ps.push_back(p);
        ps_snap.push_back(p);
    }

    resetToSeed();
}

void vParticlefilter::setSeed(int x, int y, int r)
{
    seedx = x; seedy = y; seedr = r;
}

void vParticlefilter::resetToSeed()
{
    if(seedr) {
        for(int i = 0; i < nparticles; i++) {
            ps[i].initialiseState(seedx, seedy, seedr);
        }
    } else {
        for(int i = 0; i < nparticles; i++) {
            ps[i].initialiseState(seedx, seedy,
                                  rbound_min + (rbound_max - rbound_min) *
                                  ((double)rand()/RAND_MAX));
        }
    }
}

void vParticlefilter::setMinLikelihood(double value)
{
    for(int i = 0; i < nparticles; i++)
        ps[i].updateMinLikelihood(value);
}

void vParticlefilter::setInlierParameter(double value)
{
    for(int i = 0; i < nparticles; i++)
        ps[i].setInlierParameter(value);
}

void vParticlefilter::setNegativeBias(double value)
{
    for(int i = 0; i < nparticles; i++)
        ps[i].setNegativeBias(value);
}

void vParticlefilter::setAdaptive(bool value)
{
    adaptive = value;
}

void vParticlefilter::performObservation(const vQueue &q)
{
    double normval = 0.0;
    if(nthreads == 1) {

        //START WITHOUT THREAD
        for(int i = 0; i < nparticles; i++) {
            ps[i].initLikelihood(q.size());
        }

        for(int i = 0; i < nparticles; i++) {
<<<<<<< HEAD
            for(int j = (int)(q.size()-1); j >= 0; j--) {
=======
            for(int j = 0; j < (int)q.size(); j++) {
>>>>>>> ae3568d9
                AE* v = read_as<AE>(q[j]);
                ps[i].incrementalLikelihood(v->x, v->y, j);
            }
        }

        for(int i = 0; i < nparticles; i++) {
            ps[i].concludeLikelihood();
            normval += ps[i].getw();
        }
    } else {

        //START MULTI-THREAD
        for(int k = 0; k < nthreads; k++) {
            computeThreads[k]->setDataSources(&ps, &q);
            computeThreads[k]->process();
        }

        for(int k = 0; k < nthreads; k++) {
            normval += computeThreads[k]->waittilldone();
        }
    }

    pwsumsq = 0;
    maxlikelihood = 0;
    for(int i = 0; i < nparticles; i ++) {
        ps[i].updateWeightSync(normval);
        pwsumsq += pow(ps[i].getw(), 2.0);
        maxlikelihood = std::max(maxlikelihood, ps[i].getl());
    }

}

void vParticlefilter::extractTargetPosition(double &x, double &y, double &r)
{
    x = 0; y = 0; r = 0;

    for(int i = 0; i < nparticles; i++) {
        double w = ps[i].getw();
        x += ps[i].getx() * w;
        y += ps[i].gety() * w;
        r += ps[i].getr() * w;
    }
}

void vParticlefilter::extractTargetWindow(double &tw)
{
    tw = 0;

    for(int i = 0; i < nparticles; i++) {
        double w = ps[i].getw();
<<<<<<< HEAD
        tw += ps[i].gettw() * w;
=======
        tw += ps[i].getnw() * w;
>>>>>>> ae3568d9

    }

}

void vParticlefilter::performResample()
{
    if(!adaptive || pwsumsq * nparticles > 2.0) {
        //initialise for the resample
        double accum = 0;
        for(int i = 0; i < nparticles; i++) {
            ps_snap[i] = ps[i];
            accum += ps[i].getw();
            accum_dist[i] = accum;
        }

        //perform the resample
        for(int i = 0; i < nparticles; i++) {
            double rn = nRandoms * (double)rand() / RAND_MAX;
            if(rn > 1.0)
                ps[i].randomise(res.width, res.height, rbound_max);
            else {
                int j = 0;
                for(j = 0; j < nparticles; j++)
                    if(accum_dist[j] > rn) break;
                ps[i] = ps_snap[j];
            }
        }
    }

}

void vParticlefilter::performPrediction(double sigma)
{
    for(int i = 0; i < nparticles; i++)
        ps[i].predict(sigma);
}

std::vector<vParticle> vParticlefilter::getps()
{
    return ps;
}

/*////////////////////////////////////////////////////////////////////////////*/
//particleobserver (threaded observer)
/*////////////////////////////////////////////////////////////////////////////*/

vPartObsThread::vPartObsThread(int pStart, int pEnd)
{
    this->pStart = pStart;
    this->pEnd = pEnd;
    processing.lock();
    done.lock();
}

void vPartObsThread::setDataSources(std::vector<vParticle> *particles,
                                    const vQueue *stw)
{
    this->particles = particles;
    this->stw = stw;
}

void vPartObsThread::process()
{
    processing.unlock();
}

double vPartObsThread::waittilldone()
{
    done.lock();
    return normval;
}

void vPartObsThread::run()
{
    while(!isStopping()) {

        processing.lock();
        if(isStopping()) return;

        int nw = (*stw).size();

        for(int i = pStart; i < pEnd; i++) {
            (*particles)[i].initLikelihood(nw);
        }

        for(int i = pStart; i < pEnd; i++) {
<<<<<<< HEAD
            for(int j = (int)(stw->size()-1); j >= 0; j--) {
                AE* v = read_as<AE>((*stw)[j]);
                (*particles)[i].incrementalLikelihood(v->x, v->y, j);


=======
            for(int j = 0; j < nw; j++) {
                AE* v = read_as<AE>((*stw)[j]);
                (*particles)[i].incrementalLikelihood(v->x, v->y, j);
>>>>>>> ae3568d9
            }
        }

        normval = 0.0;
        for(int i = pStart; i < pEnd; i++) {
            (*particles)[i].concludeLikelihood();
            normval += (*particles)[i].getw();
        }

        done.unlock();

    }

}<|MERGE_RESOLUTION|>--- conflicted
+++ resolved
@@ -223,11 +223,7 @@
 
 void vParticle::resetArea()
 {
-<<<<<<< HEAD
-    negscaler = 2.0 * angbuckets / (M_PI * r * r);
-=======
     negativeScaler = negativeBias * angbuckets / (M_PI * r * r);
->>>>>>> ae3568d9
 }
 
 void vParticle::predict(double sigma)
@@ -374,11 +370,7 @@
         }
 
         for(int i = 0; i < nparticles; i++) {
-<<<<<<< HEAD
-            for(int j = (int)(q.size()-1); j >= 0; j--) {
-=======
             for(int j = 0; j < (int)q.size(); j++) {
->>>>>>> ae3568d9
                 AE* v = read_as<AE>(q[j]);
                 ps[i].incrementalLikelihood(v->x, v->y, j);
             }
@@ -429,11 +421,7 @@
 
     for(int i = 0; i < nparticles; i++) {
         double w = ps[i].getw();
-<<<<<<< HEAD
-        tw += ps[i].gettw() * w;
-=======
         tw += ps[i].getnw() * w;
->>>>>>> ae3568d9
 
     }
 
@@ -521,17 +509,9 @@
         }
 
         for(int i = pStart; i < pEnd; i++) {
-<<<<<<< HEAD
-            for(int j = (int)(stw->size()-1); j >= 0; j--) {
-                AE* v = read_as<AE>((*stw)[j]);
-                (*particles)[i].incrementalLikelihood(v->x, v->y, j);
-
-
-=======
             for(int j = 0; j < nw; j++) {
                 AE* v = read_as<AE>((*stw)[j]);
                 (*particles)[i].incrementalLikelihood(v->x, v->y, j);
->>>>>>> ae3568d9
             }
         }
 
