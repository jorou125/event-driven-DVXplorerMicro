--- conflicted
+++ resolved
@@ -178,11 +178,7 @@
         //angdist = 1.0 + inlierParameter;
         angdist = 0;
         score = 0;
-<<<<<<< HEAD
-        tw = 0;
-=======
         nw = windowSize;
->>>>>>> ae3568d9
         resetArea();
     }
 
@@ -222,13 +218,7 @@
             score -= negativeScaler;
         }
 
-<<<<<<< HEAD
-        if(sqrd > inlierParameter) {
-            return;
-        }
-=======
         return;
->>>>>>> ae3568d9
 
 
         //ORIGINAL
@@ -236,22 +226,10 @@
 //            return;
 //        }
 
-<<<<<<< HEAD
-            if(!angdist[a]) {
-                inlierCount++;
-                angdist[a] = 1;
-
-                score = inlierCount - (negscaler * outlierCount);
-                if(score >= likelihood) {
-                    likelihood = score;
-                    maxtw = dt;
-                }
-=======
 //        if(sqrd > -inlierParameter) {
 //            //int a = 0.5 + (angbuckets-1) * (atan2(dy, dx) + M_PI) / (2.0 * M_PI);
 
 //            //int a = pcb->queryBinNumber((int)dy, (int)dx);
->>>>>>> ae3568d9
 
 //            if(!angdist[a]) {
 //                inlierCount++;
@@ -273,13 +251,8 @@
 
     void concludeLikelihood()
     {
-<<<<<<< HEAD
-        if(likelihood > minlikelihood) tw = maxtw;
-        //if(likelihood == minlikelihood) likelihood *= 0.5;
-=======
 
         //if(likelihood < minlikelihood) nw = n;
->>>>>>> ae3568d9
         weight = likelihood * weight;
     }
 
