--- conflicted
+++ resolved
@@ -225,8 +225,6 @@
 
         auto v = ci->second;
 
-        //if(v->x < 0 || v->x >= Xlimit || v->y < 0 || v->y >= Ylimit) continue;
-
         //polarity indicates the cluster has died.
         if(!v->polarity) continue;
 
@@ -253,7 +251,6 @@
 
         alpha = alpha * 180 / M_PI; //convert to degrees for openCV ellipse function
         cv::ellipse(image, centr, cv::Size(a,b), alpha, 0, 360, blue, 2);
-<<<<<<< HEAD
 
     }
 
@@ -330,9 +327,6 @@
         cv::circle(image, centr, v->sigx + v->sigxy, blue, 1.0);
 
         continue;
-=======
-        //cv::circle(image, centr, v->sigx, blue, 2);
->>>>>>> 647dc3eb
     }
 
 }
