--- conflicted
+++ resolved
@@ -1,17 +1,9 @@
 /*
-<<<<<<< HEAD
- * Copyright (C) 2017 event-driven group iCub Facility
- * Authors: Arren Glover
- * Permission is granted to copy, distribute, and/or modify this program
- * under the terms of the GNU General Public License, version 2 or any
- * later version published by the Free Software Foundation.
-=======
  *   Copyright (C) 2017 Event-driven Perception for Robotics
  *   Author: arren.glover@iit.it
  *           valentina.vasco@iit.it
  *           chiara.bartolozzi@iit.it
  *           massimiliano.iacono@iit.it
->>>>>>> ae3568d9
  *
  *   This program is free software: you can redistribute it and/or modify
  *   it under the terms of the GNU General Public License as published by
@@ -52,901 +44,12 @@
         return new clusterDraw();
     if(tag == blobDraw::drawtype)
         return new blobDraw();
-<<<<<<< HEAD
     if(tag == skinDraw::drawtype)
         return new skinDraw();
-=======
->>>>>>> ae3568d9
     if(tag == isoInterestDraw::drawtype)
         return new isoInterestDraw();
     if(tag == isoCircDraw::drawtype)
         return new isoCircDraw();
     return 0;
 
-<<<<<<< HEAD
-}
-
-const std::string addressDraw::drawtype = "AE";
-
-std::string addressDraw::getDrawType()
-{
-    return addressDraw::drawtype;
-}
-
-std::string addressDraw::getEventType()
-{
-    return AddressEvent::tag;
-}
-
-void addressDraw::draw(cv::Mat &image, const ev::vQueue &eSet, int vTime)
-{
-
-    if(image.empty()) {
-        image = cv::Mat(Ylimit, Xlimit, CV_8UC3);
-        image.setTo(255);
-    }
-//    image = cv::Mat(Ylimit, Xlimit, CV_8UC3);
-//    image.setTo(255);
-
-    if(checkStagnancy(eSet) > clearThreshold) {
- //       return;
-    }
-
-    if(eSet.empty()) return;
-
-    ev::vQueue::const_reverse_iterator qi;
-    for(qi = eSet.rbegin(); qi != eSet.rend(); qi++) {
-
-
-        int dt = eSet.back()->stamp - (*qi)->stamp;
-        if(dt < 0) dt += ev::vtsHelper::maxStamp();
-        if(dt > twindow) break;
-
-
-        auto aep = is_event<AddressEvent>(*qi);
-        int y = aep->y;
-        int x = aep->x;
-        if(flip) {
-            y = Ylimit - 1 - y;
-            x = Xlimit - 1 - x;
-        }
-
-
-        cv::Vec3b &cpc = image.at<cv::Vec3b>(y, x);
-
-        if(!aep->polarity)
-        {
-            //blue
-            if(cpc[0] == 1) cpc[0] = 0;   //if positive and negative
-            else cpc[0] = 160;            //if only positive
-            //green
-            if(cpc[1] == 60) cpc[1] = 255;
-            else cpc[1] = 0;
-            //red
-            if(cpc[2] == 0) cpc[2] = 255;
-            else cpc[2] = 160;
-        }
-        else
-        {
-            //blue
-            if(cpc[0] == 160) cpc[0] = 0;   //negative and positive
-            else cpc[0] = 1;                //negative only
-            //green
-            if(cpc[1] == 0) cpc[1] = 255;
-            else cpc[1] = 60;
-            //red
-            if(cpc.val[2] == 160) cpc[2] = 255;
-            else cpc[2] = 0;
-        }
-    }
-}
-
-const std::string lifeDraw::drawtype = "LIFE";
-
-std::string lifeDraw::getDrawType()
-{
-    return lifeDraw::drawtype;
-}
-
-std::string lifeDraw::getEventType()
-{
-    return FlowEvent::tag;
-}
-
-void lifeDraw::draw(cv::Mat &image, const vQueue &eSet, int vTime)
-{
-
-    image = cv::Mat(Ylimit, Xlimit, CV_8UC3);
-    image.setTo(255);
-
-    if(checkStagnancy(eSet) > clearThreshold) {
-        return;
-    }
-    if(eSet.empty()) return;
-
-    int cts = eSet.back()->stamp;
-
-    vQueue::const_iterator qi;
-    for(qi = eSet.begin(); qi != eSet.end(); qi++) {
-
-        auto v = as_event<FlowEvent>(*qi);
-        if(!v) continue;
-
-        int modts = cts;
-        if(cts < v->stamp) //we have wrapped
-            modts += ev::vtsHelper::maxStamp();
-
-        if(modts > v->getDeath()) continue;
-
-        cv::Vec3b &cpc = image.at<cv::Vec3b>(v->y, v->x);
-
-        if(!v->polarity)
-        {
-            //blue
-            if(cpc[0] == 1) cpc[0] = 0;   //if positive and negative
-            else cpc[0] = 160;            //if only positive
-            //green
-            if(cpc[1] == 60) cpc[1] = 255;
-            else cpc[1] = 0;
-            //red
-            if(cpc[2] == 0) cpc[2] = 255;
-            else cpc[2] = 160;
-        }
-        else
-        {
-            //blue
-            if(cpc[0] == 160) cpc[0] = 0;   //negative and positive
-            else cpc[0] = 1;                //negative only
-            //green
-            if(cpc[1] == 0) cpc[1] = 255;
-            else cpc[1] = 60;
-            //red
-            if(cpc.val[2] == 160) cpc[2] = 255;
-            else cpc[2] = 0;
-        }
-    }
-}
-
-const std::string clusterDraw::drawtype = "CLE";
-
-std::string clusterDraw::getDrawType()
-{
-    return clusterDraw::drawtype;
-}
-
-std::string clusterDraw::getEventType()
-{
-    return GaussianAE::tag;
-}
-
-void clusterDraw::draw(cv::Mat &image, const vQueue &eSet, int vTime)
-{
-    cv::Scalar blue = CV_RGB(0, 0, 255);
-
-    if(image.empty()) {
-        image = cv::Mat(Ylimit, Xlimit, CV_8UC3);
-        image.setTo(255);
-    }
-
-    if(checkStagnancy(eSet) > clearThreshold) {
-        //        persistance.clear();
-        //        return;
-    }
-
-    if(eSet.empty()) return;
-
-    //update the 'persistence' the current state of each of the cluster ID's
-    for(vQueue::const_iterator qi = eSet.begin(); qi != eSet.end(); qi++) {
-        auto vp = is_event<GaussianAE>(*qi);
-        if(vp) {
-            persistance[vp->ID] = vp;
-        }
-    }
-
-    std::map<int, event<GaussianAE> >::iterator ci;
-    for(ci = persistance.begin(); ci != persistance.end(); ci++) {
-
-        auto v = ci->second;
-
-        //polarity indicates the cluster has died.
-        if(!v->polarity) continue;
-
-        cv::Point centr(v->x, v->y);
-        if(flip) {
-            centr.x = Xlimit - 1 - centr.x;
-            centr.y = Ylimit - 1 - centr.y;
-        }
-
-        double sig_x2_ = v->sigx;
-        double sig_y2_ = v->sigy;
-        double sig_xy_ = v->sigxy;
-        double tmp = sqrt( (sig_x2_ - sig_y2_) * (sig_x2_ - sig_y2_) + 4*sig_xy_*sig_xy_ );
-        double l_max = 0.5*(sig_x2_ + sig_y2_ + tmp);
-        double l_min = 0.5*(sig_x2_ + sig_y2_ - tmp);
-
-        if(l_min < -5) {
-            std::cout << "l_min error: shape distorted" << std::endl;
-        }
-
-        double a = sqrt(std::fabs(l_max)) * 5;
-        double b = sqrt(std::fabs(l_min)) * 5;
-        double alpha = 0.5*atan2f(2*sig_xy_, sig_y2_ - sig_x2_);
-
-        alpha = alpha * 180 / M_PI; //convert to degrees for openCV ellipse function
-        cv::ellipse(image, centr, cv::Size(a,b), alpha, 0, 360, blue, 2);
-
-    }
-
-}
-
-const std::string circleDraw::drawtype = "CIRC";
-
-std::string circleDraw::getDrawType()
-{
-    return circleDraw::drawtype;
-}
-
-std::string circleDraw::getEventType()
-{
-    return GaussianAE::tag;
-}
-
-void circleDraw::draw(cv::Mat &image, const vQueue &eSet, int vTime)
-{
-    cv::Scalar blue = CV_RGB(0, 0, 255);
-    cv::Scalar red = CV_RGB(255, 0, 0);
-
-    if(image.empty()) {
-        image = cv::Mat(Ylimit, Xlimit, CV_8UC3);
-        image.setTo(255);
-    }
-
-    if(eSet.empty()) return;
-
-    //update the 'persistence' the current state of each of the cluster ID's
-    for(vQueue::const_iterator qi = eSet.begin(); qi != eSet.end(); qi++) {
-        auto vp = is_event<GaussianAE>(*qi);
-        if(vp) {
-            persistance[vp->ID] = vp;
-        }
-    }
-
-    std::map<int, event<GaussianAE> >::iterator ci;
-    for(ci = persistance.begin(); ci != persistance.end(); ci++) {
-
-        auto v = ci->second;
-        if(v->polarity) continue;
-
-        if(v->x < 0 || v->x >= Xlimit || v->y < 0 || v->y >= Ylimit) continue;
-        if(v->sigxy >= v->sigx) continue;
-
-        cv::Point centr(v->x, v->y);
-        if(flip) {
-            centr.x = Xlimit - 1 - centr.x;
-            centr.y = Ylimit - 1 - centr.y;
-        }
-
-        cv::circle(image, centr, v->sigx - v->sigxy, red, 1.0);
-        cv::circle(image, centr, v->sigx + v->sigxy, red, 1.0);
-
-        continue;
-    }
-
-    for(ci = persistance.begin(); ci != persistance.end(); ci++) {
-
-        auto v = ci->second;
-        if(!v->polarity) continue;
-
-        if(v->x < 0 || v->x >= Xlimit || v->y < 0 || v->y >= Ylimit) continue;
-        if(v->sigxy >= v->sigx) continue;
-
-        cv::Point centr(v->x, v->y);
-        if(flip) {
-            centr.x = Xlimit - 1 - centr.x;
-            centr.y = Ylimit - 1 - centr.y;
-        }
-
-        cv::circle(image, centr, v->sigx - v->sigxy, blue, 1.0);
-        cv::circle(image, centr, v->sigx + v->sigxy, blue, 1.0);
-
-        continue;
-    }
-
-}
-
-const std::string blobDraw::drawtype = "BLOB";
-
-std::string blobDraw::getDrawType()
-{
-    return blobDraw::drawtype;
-}
-
-std::string blobDraw::getEventType()
-{
-    return AE::tag;
-}
-
-void blobDraw::draw(cv::Mat &image, const ev::vQueue &eSet, int vTime)
-{
-
-    image = cv::Mat(Ylimit, Xlimit, CV_8UC3);
-    image.setTo(255);
-
-    if(checkStagnancy(eSet) > clearThreshold) {
-        return;
-    }
-
-    if(eSet.empty()) return;
-
-    ev::vQueue::const_reverse_iterator qi;
-    for(qi = eSet.rbegin(); qi != eSet.rend(); qi++) {
-
-
-        int dt = eSet.back()->stamp - (*qi)->stamp;
-        if(dt < 0) dt += ev::vtsHelper::maxStamp();
-        if(dt > twindow) break;
-
-        auto aep = as_event<AE>(*qi);
-        if(!aep) continue;
-
-        int y = aep->y;
-        int x = aep->x;
-
-        if(flip) {
-            y = Ylimit - 1 - y;
-            x = Xlimit - 1 - x;
-        }
-
-        if(!aep->polarity)
-            image.at<cv::Vec3b>(y, x) = cv::Vec3b(0, 0, 0);
-    }
-
-    cv::medianBlur(image, image, 5);
-    cv::blur(image, image, cv::Size(5, 5));
-}
-
-const std::string flowDraw::drawtype = "FLOW";
-
-std::string flowDraw::getDrawType()
-{
-    return flowDraw::drawtype;
-}
-
-std::string flowDraw::getEventType()
-{
-    return FlowEvent::tag;
-}
-
-void flowDraw::draw(cv::Mat &image, const vQueue &eSet, int vTime)
-{
-    if(image.empty()) {
-        image = cv::Mat(Ylimit, Xlimit, CV_8UC3);
-        image.setTo(255);
-    }
-
-    if(eSet.empty()) return;
-    if(checkStagnancy(eSet) > clearThreshold) return;
-
-
-    double vx_mean = 0, vy_mean = 0;
-
-    int line_thickness = 0;
-    cv::Scalar line_color = CV_RGB(0,0,255);
-    cv::Point p_start,p_end;
-
-    vQueue::const_reverse_iterator qi;
-    for(qi = eSet.rbegin(); qi != eSet.rend(); qi++) {
-
-        int dt = eSet.back()->stamp - (*qi)->stamp;
-        if(dt < 0) dt += ev::vtsHelper::max_stamp;
-        if(dt > twindow/4) break;
-
-        auto ofp = is_event<ev::FlowEvent>(*qi);
-
-        int x = ofp->x;
-        int y = ofp->y;
-        float vx = ofp->vx;
-        float vy = ofp->vy;
-
-        if(flip) {
-            x = Xlimit - 1 - x;
-            y = Ylimit - 1 - y;
-            double temp;
-            temp = vx;
-            vx = vy;
-            vy = temp;
-        }
-
-        vx_mean += vx;
-        vy_mean += vy;
-
-        //Starting point of the line
-        p_start.x = x;
-        p_start.y = y;
-
-        double hypotenuse = 15;
-        double angle = atan2(vy, vx);
-
-        //Scale the arrow by a factor of three
-        p_end.x = (int) (p_start.x + hypotenuse * sin(angle));
-        p_end.y = (int) (p_start.y + hypotenuse * cos(angle));
-
-        //Draw the main line of the arrow
-        cv::line(image, p_start, p_end, line_color, line_thickness, 4);
-
-        //Draw the tips of the arrow
-        p_start.x = (int) (p_end.x - 5*sin(angle + M_PI/4));
-        p_start.y = (int) (p_end.y - 5*cos(angle + M_PI/4));
-        cv::line(image, p_start, p_end, line_color, line_thickness, 4);
-
-        p_start.x = (int) (p_end.x - 5*sin(angle - M_PI/4));
-        p_start.y = (int) (p_end.y - 5*cos(angle - M_PI/4));
-        cv::line(image, p_start, p_end, line_color, line_thickness, 4);
-
-    }
-
-    vx_mean = vx_mean/eSet.size();
-    vy_mean = vy_mean/eSet.size();
-    p_start.x = Xlimit/2;
-    p_start.y = Ylimit/2;
-    double h = 15;
-    double theta = atan2(vy_mean, vx_mean);
-    p_end.x = (int) (p_start.x + h * sin(theta));
-    p_end.y = (int) (p_start.y + h * cos(theta));
-
-    cv::Scalar line_color2 = CV_RGB(0,255,0);
-    cv::line(image, p_start, p_end, line_color2, 3, 4);
-
-    //Draw the tips of the arrow
-    p_start.x = (int) (p_end.x - 5*sin(theta + M_PI/4));
-    p_start.y = (int) (p_end.y - 5*cos(theta + M_PI/4));
-    cv::line(image, p_start, p_end, line_color2, 3, 4);
-
-    p_start.x = (int) (p_end.x - 5*sin(theta - M_PI/4));
-    p_start.y = (int) (p_end.y - 5*cos(theta - M_PI/4));
-    cv::line(image, p_start, p_end, line_color2, 3, 4);
-
-}
-
-const std::string interestDraw::drawtype = "AE-INT";
-
-std::string interestDraw::getDrawType()
-{
-    return interestDraw::drawtype;
-}
-
-std::string interestDraw::getEventType()
-{
-    return LabelledAE::tag;
-}
-
-void interestDraw::draw(cv::Mat &image, const ev::vQueue &eSet, int vTime)
-{
-
-    if(image.empty()) {
-        image = cv::Mat(Ylimit, Xlimit, CV_8UC3);
-        image.setTo(255);
-    }
-
-    if(eSet.empty()) return;
-    if(checkStagnancy(eSet) > clearThreshold) {
-        return;
-    }
-
-    int r = 2;
-    CvScalar c1 = CV_RGB(255, 0, 0);
-    CvScalar c2 = CV_RGB(0, 255, 255);
-    ev::vQueue::const_reverse_iterator qi;
-    for(qi = eSet.rbegin(); qi != eSet.rend(); qi++) {
-        int dt = eSet.back()->stamp - (*qi)->stamp;
-        if(dt < 0) dt += ev::vtsHelper::maxStamp();
-        if(dt > twindow) break;
-
-        auto v = as_event<ev::LabelledAE>(*qi);
-        if(!v) continue;
-        int px = v->x;
-        int py = v->y;
-        if(flip) {
-            px = Xlimit - 1 - px;
-            py = Ylimit - 1 - py;
-        }
-
-        cv::Point centr(px, py);
-        if(v->ID == 1)
-            cv::circle(image, centr, r, c1, CV_FILLED);
-        else
-            cv::circle(image, centr, r, c2, CV_FILLED);
-    }
-
-}
-
-const std::string isoDraw::drawtype = "ISO";
-
-std::string isoDraw::getDrawType()
-{
-    return isoDraw::drawtype;
-}
-
-std::string isoDraw::getEventType()
-{
-    return AddressEvent::tag;
-}
-
-void isoDraw::pttr(int &x, int &y, int &z) {
-    // we want a negative rotation around the y axis (yaw)
-    // a positive rotation around the x axis (pitch) (no roll)
-    // the z should always be negative values.
-    // the points need to be shifted across by negligble amount
-    // the points need to be shifted up by (x = max, y = 0, ts = 0 rotation)
-
-    int xmod = x*CY + z*SY + 0.5; // +0.5 rounds rather than floor
-    int ymod = y*CX - SX*(-x*SY + z*CY) + 0.5;
-    int zmod = y*SX + CX*(-x*SY + z*CY) + 0.5;
-    x = xmod; y = ymod; z = zmod;
-}
-
-void isoDraw::initialise()
-{
-    maxdt = vtsHelper::max_stamp / 2.0; //just to initialise (but we don't use here)
-    Zlimit = Xlimit * 3;
-
-    thetaX = 20 * 3.14 / 180.0;  //PITCH
-    thetaY = 40 * 3.14 / 180.0;  //YAW
-
-    CY = cos(thetaY); SY = sin(thetaY);
-    CX = cos(thetaX); SX = sin(thetaX);
-
-    //the following calculations make the assumption of a negative yaw and
-    //a positive pitch
-    int x, y, z;
-    int maxx = 0, maxy = 0, miny = Ylimit, minx = Xlimit;
-    for(int xi = 0; xi <= Xlimit; xi+=Xlimit) {
-        for(int yi = 0; yi <= Ylimit; yi+=Ylimit) {
-            for(int zi = 0; zi <= Zlimit; zi+=Zlimit) {
-                x = xi; y = yi; z = zi; pttr(x, y, z);
-                maxx = std::max(maxx, x);
-                maxy = std::max(maxy, y);
-                minx = std::min(minx, x);
-                miny = std::min(miny, y);
-            }
-        }
-    }
-
-
-    imagexshift = -minx + 10;
-    imageyshift = -miny + 10;
-
-    imagewidth = maxx + imagexshift + 10;
-    imageheight = maxy + imageyshift + 10;
-
-    baseimage = cv::Mat(imageheight, imagewidth, CV_8UC3);
-    baseimage.setTo(0);
-
-
-    //cv::putText(baseimage, std::string("X"), cv::Point(100, 100), 1, 0.5, CV_RGB(0, 0, 0));
-
-    cv::Scalar invertedtextc = CV_RGB(125, 125, 125);
-    cv::Vec3b invertedaxisc = cv::Vec3b(255, 255, 255);
-    cv::Vec3b invertedframec = cv::Vec3b(125, 125, 125);
-
-    for(int xi = 0; xi < Xlimit; xi++) {
-        x = xi; y = 0; z = 0; pttr(x, y, z);
-        y += imageyshift; x += imagexshift;
-        baseimage.at<cv::Vec3b>(y, x) = invertedaxisc;
-        x = xi; y = Ylimit; z = 0; pttr(x, y, z);
-        y += imageyshift; x += imagexshift;
-        baseimage.at<cv::Vec3b>(y, x) = invertedaxisc;
-        if(xi == Xlimit / 2) {
-            cv::putText(baseimage, std::string("x"), cv::Point(x-10, y+10),
-                        cv::FONT_ITALIC, 0.5, invertedtextc, 1, 8, false);
-        }
-    }
-
-    for(int yi = 0; yi <= Ylimit; yi++) {
-        x = 0; y = yi; z = 0; pttr(x, y, z);
-        y += imageyshift; x += imagexshift;
-        baseimage.at<cv::Vec3b>(y, x) = invertedaxisc;
-        if(yi == Ylimit / 2) {
-            cv::putText(baseimage, std::string("y"), cv::Point(x-10, y+10),
-                        cv::FONT_ITALIC, 0.5, invertedtextc, 1, 8, false);
-        }
-        x = Xlimit; y = yi; z = 0; pttr(x, y, z);
-        y += imageyshift; x += imagexshift;
-        baseimage.at<cv::Vec3b>(y, x) = invertedaxisc;
-
-    }
-
-    int tsi;
-    for(tsi = 0; tsi < (int)(Zlimit*0.3); tsi++) {
-
-        x = Xlimit; y = Ylimit; z = tsi; pttr(x, y, z);
-        y += imageyshift; x += imagexshift;
-        baseimage.at<cv::Vec3b>(y, x) = invertedaxisc;
-
-        if(tsi == (int)(Zlimit *0.15)) {
-            cv::putText(baseimage, std::string("t"), cv::Point(x, y+12),
-                        cv::FONT_ITALIC, 0.5, invertedtextc, 1, 8, false);
-        }
-
-    }
-
-    for(int i = 0; i < 14; i++) {
-
-        x = Xlimit-i/2; y = Ylimit; z = tsi-i; pttr(x, y, z);
-        y += imageyshift; x += imagexshift;
-        baseimage.at<cv::Vec3b>(y, x) = invertedaxisc;
-
-        x = Xlimit+i/2; y = Ylimit; z = tsi-i; pttr(x, y, z);
-        y += imageyshift; x += imagexshift;
-        baseimage.at<cv::Vec3b>(y, x) = invertedaxisc;
-    }
-
-    for(tsi = vtsHelper::vtsscaler / 10.0; tsi < vtsHelper::max_stamp / 2; tsi += vtsHelper::vtsscaler / 10.0) {
-
-        int zc = ((double)tsi / maxdt) * Zlimit + 0.5;
-
-        for(int xi = 0; xi < Xlimit; xi++) {
-            x = xi; y = 0; z = zc; pttr(x, y, z);
-            y += imageyshift; x += imagexshift;
-            baseimage.at<cv::Vec3b>(y, x) = invertedframec;
-            x = xi; y = Ylimit; z = zc; pttr(x, y, z);
-            y += imageyshift; x += imagexshift;
-            baseimage.at<cv::Vec3b>(y, x) = invertedframec;
-        }
-
-        for(int yi = 0; yi <= Ylimit; yi++) {
-            x = 0; y = yi; z = zc; pttr(x, y, z);
-            y += imageyshift; x += imagexshift;
-            baseimage.at<cv::Vec3b>(y, x) = invertedframec;
-            x = Xlimit; y = yi; z = zc; pttr(x, y, z);
-            y += imageyshift; x += imagexshift;
-            baseimage.at<cv::Vec3b>(y, x) = invertedframec;
-
-        }
-
-    }
-
-    yInfo() << "Finished setting up ISO draw";
-
-
-
-}
-
-void isoDraw::draw(cv::Mat &image, const ev::vQueue &eSet, int vTime)
-{
-
-    cv::Mat isoimage = baseimage.clone();
-    isoimage.setTo(255);
-
-    if(checkStagnancy(eSet) > clearThreshold) {
-        // return;
-    }
-
-    if(eSet.empty()) return;
-
-    int cts = eSet.back()->stamp;
-    int dt = cts - eSet.front()->stamp;
-    if(dt < 0) dt += ev::vtsHelper::max_stamp;
-    maxdt = std::max(maxdt, dt);
-
-    int skip = 1 + eSet.size() / 200000;
-
-    //ev::vQueue::const_iterator qi;
-    //for(qi = eSet.begin(); qi != eSet.end(); qi += skip) {
-    for(int i = eSet.size() - 1; i >= 0; i -= skip) {
-
-        auto aep = is_event<AE>(eSet[i]);
-
-        //transform values
-        int dt = cts - aep->stamp;
-        if(dt < 0) dt += ev::vtsHelper::maxStamp();
-        dt = ((double)dt / maxdt) * Zlimit + 0.5;
-        int px = aep->x;
-        int py = aep->y;
-        if(flip) {
-            px = Xlimit - 1 - px;
-            py = Ylimit - 1 - py;
-        }
-        int pz = dt;
-        pttr(px, py, pz);
-        px += imagexshift;
-        py += imageyshift;
-
-        if(px < 0 || px >= imagewidth || py < 0 || py >= imageheight) {
-            continue;
-        }
-
-        if(!aep->polarity) {
-            isoimage.at<cv::Vec3b>(py, px) = cv::Vec3b(255, 160, 255);
-        } else {
-            isoimage.at<cv::Vec3b>(py, px) = cv::Vec3b(160, 255, 160);
-        }
-    }
-
-    if(!image.empty()) {
-        for(int y = 0; y < image.rows; y++) {
-            for(int x = 0; x < image.cols; x++) {
-                cv::Vec3b &pixel = image.at<cv::Vec3b>(y, x);
-
-                if(pixel[0] != 255 || pixel[1] != 255 || pixel[2] != 255) {
-
-                    int px = x, py = y, pz = 0; pttr(px, py, pz);
-                    px += imagexshift;
-                    py += imageyshift;
-                    if(px < 0 || px >= imagewidth || py < 0 || py >= imageheight)
-                        continue;
-
-                    isoimage.at<cv::Vec3b>(py, px) = pixel;
-                }
-            }
-        }
-    }
-
-
-
-    image = isoimage - baseimage;
-
-}
-
-/********************************************************/
-const std::string isoInterestDraw::drawtype = "ISO-INT";
-
-std::string isoInterestDraw::getDrawType()
-{
-    return isoInterestDraw::drawtype;
-}
-
-std::string isoInterestDraw::getEventType()
-{
-    return LabelledAE::tag;
-}
-
-void isoInterestDraw::draw(cv::Mat &image, const ev::vQueue &eSet, int vTime)
-{
-
-    cv::Mat isoimage = baseimage.clone();
-    isoimage.setTo(255);
-
-    if(checkStagnancy(eSet) > clearThreshold) {
-         return;
-    }
-
-    if(eSet.empty()) return;
-
-    int cts = eSet.back()->stamp;
-    int dt = cts - eSet.front()->stamp;
-    if(dt < 0) dt += ev::vtsHelper::max_stamp;
-    maxdt = std::max(maxdt, dt);
-
-    int skip = 1 + eSet.size() / 50000;
-
-    int r = 1;
-    CvScalar c1 = CV_RGB(255, 0, 0);
-    CvScalar c2 = CV_RGB(0, 255, 255);
-
-    //ev::vQueue::const_iterator qi;
-    //for(qi = eSet.begin(); qi != eSet.end(); qi += skip) {
-    for(int i = eSet.size() - 1; i >= 0; i -= skip) {
-
-        auto cep = is_event<LabelledAE>(eSet[i]);
-
-        //transform values
-        int dt = cts - cep->stamp;
-        if(dt < 0) dt += ev::vtsHelper::maxStamp();
-        dt = ((double)dt / maxdt) * Zlimit + 0.5;
-        int px = cep->x;
-        int py = cep->y;
-        if(flip) {
-            px = Xlimit - 1 - px;
-            py = Ylimit - 1 - py;
-        }
-        int pz = dt;
-        pttr(px, py, pz);
-        px += imagexshift;
-        py += imageyshift;
-
-        if(px < 0 || px >= imagewidth || py < 0 || py >= imageheight) {
-            continue;
-        }
-
-        cv::Point centr(px, py);
-        if(cep->ID == 1)
-            cv::circle(image, centr, r, c1);
-        else
-            cv::circle(image, centr, r, c2);
-    }
-
-    if(!image.empty()) {
-        for(int y = 0; y < image.rows; y++) {
-            for(int x = 0; x < image.cols; x++) {
-                cv::Vec3b &pixel = image.at<cv::Vec3b>(y, x);
-
-                if(pixel[0] != 255 || pixel[1] != 255 || pixel[2] != 255) {
-
-                    int px = x, py = y;
-                    if(px < 0 || px >= imagewidth || py < 0 || py >= imageheight)
-                        continue;
-
-                    isoimage.at<cv::Vec3b>(py, px) = pixel;
-                }
-            }
-        }
-    }
-
-
-
-    image = isoimage - baseimage;
-
-}
-
-const std::string skinDraw::drawtype = "SKIN";
-
-std::string skinDraw::getDrawType()
-{
-    return skinDraw::drawtype;
-}
-
-std::string skinDraw::getEventType()
-{
-    return AddressEvent::tag;
-}
-
-void skinDraw::draw(cv::Mat &image, const ev::vQueue &eSet, int vTime)
-{
-    cv::Scalar pos = CV_RGB(160, 0, 160);
-    cv::Scalar neg = CV_RGB(0, 60, 1);
-
-    int radius = 4;
-
-    if(image.empty()) {
-        image = cv::Mat(Ylimit, Xlimit, CV_8UC3);
-        image.setTo(255);
-    }
-
-    if(checkStagnancy(eSet) > clearThreshold) {
-               return;
-    }
-
-    if(eSet.empty()) return;
-
-    ev::vQueue::const_reverse_iterator qi;
-    for(qi = eSet.rbegin(); qi != eSet.rend(); qi++) {
-
-
-        int dt = eSet.back()->stamp - (*qi)->stamp; // start with newest event
-        if(dt < 0) dt += ev::vtsHelper::maxStamp();
-        if(dt > twindow) break;
-
-
-        auto aep = is_event<AddressEvent>(*qi);
-        int y = aep->y;
-        int x = aep->x;
-
-        if(aep->type == 0)
-            y = Ylimit - radius;
-        else {
-            y = radius + y * 200.0 / 255.0;
-            //x = x;
-        }
-
-        // decode the event here: i.e. do the mapping from the x value to x,y location on the image
-
-        // get the pixel: substitute with code to draw a circle from circleDrawer
-        y = Ylimit - y - 1;
-        cv::Point centr(x, y);
-
-        if(!aep->polarity)
-        {
-            cv::circle(image, centr, radius, pos, CV_FILLED);
-        }
-        else
-        {
-            cv::circle(image, centr, radius, neg, CV_FILLED);
-        }
-    }
-}
-
-
-=======
-}
->>>>>>> ae3568d9
+}