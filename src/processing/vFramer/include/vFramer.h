/*
 *   Copyright (C) 2017 Event-driven Perception for Robotics
 *   Author: arren.glover@iit.it
 *
 *   This program is free software: you can redistribute it and/or modify
 *   it under the terms of the GNU General Public License as published by
 *   the Free Software Foundation, either version 3 of the License, or
 *   (at your option) any later version.
 *
 *   This program is distributed in the hope that it will be useful,
 *   but WITHOUT ANY WARRANTY; without even the implied warranty of
 *   MERCHANTABILITY or FITNESS FOR A PARTICULAR PURPOSE.  See the
 *   GNU General Public License for more details.
 *
 *   You should have received a copy of the GNU General Public License
 *   along with this program.  If not, see <https://www.gnu.org/licenses/>.
 */

// \defgroup Visualisation Visualisation
// \defgroup vFramer vFramer
// \ingroup Visualisation
// \brief converts the event-stream to an yarpview-able image

#ifndef __vFramer__
#define __vFramer__

#include <yarp/os/all.h>
#include <yarp/sig/all.h>
#include <iCub/eventdriven/all.h>
#include <opencv2/opencv.hpp>
#include <map>

#include "vDraw.h"


/**
 * @brief The vFramerModule class runs the event reading and channel splitting,
 * the drawing modules, and the yarp image output buffers. Images are created
 * at a rate equal to the rate of this thread.
 */
class vFramerModule : public yarp::os::RFModule {

private:

    //! images have a timeout
    bool useTimeout;

    //! the period between images being published
    double period;

<<<<<<< HEAD
    double pyarptime;
    bool stopped;

=======
    //! temporary snapshots of vQueues
    std::vector< std::vector <ev::vQueue> > q_snaps;
>>>>>>> ae3568d9

    //! the vBottle reading port that splits events by channel
    ev::syncvstreams vReader;

    //! the list of channels for each output image
    std::vector<int> channels;

    //! the list of drawers for each output image
    std::vector<std::vector<vDraw *> > drawers;

    //! the list of output ports for images
    std::vector<yarp::os::BufferedPort<
        yarp::sig::ImageOf<yarp::sig::PixelBgr> > *> outports;

    void sendBlanks();

public:

    virtual ~vFramerModule();

    // configure all the module parameters and return true if successful
    virtual bool configure(yarp::os::ResourceFinder &rf);
    virtual bool interruptModule();         // interrupt, e.g., the ports
    virtual bool close();                   // close and shut down the modulereturn

    //when we call update module we want to send the frame on the output port
    //we use the framerate to determine how often we do this
    virtual bool updateModule();
    virtual double getPeriod();
};


#endif //vFramer
<|MERGE_RESOLUTION|>--- conflicted
+++ resolved
@@ -48,14 +48,8 @@
     //! the period between images being published
     double period;
 
-<<<<<<< HEAD
-    double pyarptime;
-    bool stopped;
-
-=======
     //! temporary snapshots of vQueues
     std::vector< std::vector <ev::vQueue> > q_snaps;
->>>>>>> ae3568d9
 
     //! the vBottle reading port that splits events by channel
     ev::syncvstreams vReader;
