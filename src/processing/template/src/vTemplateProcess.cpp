#include "vTemplateProcess.h"

namespace emorph {

eventProcessor::eventProcessor()
{

}

emorph::vEvent& eventProcessor::myFunc(emorph::vEvent &event)
{
    return event;
}

<<<<<<< HEAD
} //namespace emorph
=======
} //namespace emorph
>>>>>>> 3175cfc2
<|MERGE_RESOLUTION|>--- conflicted
+++ resolved
@@ -12,8 +12,4 @@
     return event;
 }
 
-<<<<<<< HEAD
-} //namespace emorph
-=======
-} //namespace emorph
->>>>>>> 3175cfc2
+} //namespace emorph