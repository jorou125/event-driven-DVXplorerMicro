#Copyright: (C) 2010 RobotCub Consortium
# Authors: Francesco Rea
# CopyPolicy: Released under the terms of the GNU GPL v2.0.

cmake_minimum_required(VERSION 2.6)

<<<<<<< HEAD
add_subdirectory   (  vtsOptFlow                    )
add_subdirectory   (  tsOptFlowViewer              )
#add_subdirectory   (  vtsOptFlowViewer              )
#add_subdirectory  ( velocityExtractor    )
add_subdirectory  ( eventAnalysis    )
add_subdirectory(template)
=======
add_subdirectory(eventAnalysis )
add_subdirectory(eventClustering )
add_subdirectory(template)
add_subdirectory(vUndistortCam)
>>>>>>> 2c62f034
<|MERGE_RESOLUTION|>--- conflicted
+++ resolved
@@ -4,16 +4,9 @@
 
 cmake_minimum_required(VERSION 2.6)
 
-<<<<<<< HEAD
 add_subdirectory   (  vtsOptFlow                    )
-add_subdirectory   (  tsOptFlowViewer              )
-#add_subdirectory   (  vtsOptFlowViewer              )
 #add_subdirectory  ( velocityExtractor    )
-add_subdirectory  ( eventAnalysis    )
-add_subdirectory(template)
-=======
 add_subdirectory(eventAnalysis )
 add_subdirectory(eventClustering )
 add_subdirectory(template)
-add_subdirectory(vUndistortCam)
->>>>>>> 2c62f034
+add_subdirectory(vUndistortCam)