--- conflicted
+++ resolved
@@ -3,10 +3,6 @@
 # CopyPolicy: Released under the terms of the GNU GPL v2.0.
 cmake_minimum_required(VERSION 2.6)
 
-<<<<<<< HEAD
 add_subdirectory    ( eventAnalysis )
 add_subdirectory    ( eventClustering )
-=======
-add_subdirectory  ( eventAnalysis    )
-add_subdirectory(template)
->>>>>>> 26ccd1c7
+add_subdirectory    (template)