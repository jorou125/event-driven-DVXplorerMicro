--- conflicted
+++ resolved
@@ -106,16 +106,11 @@
 
     vSurfaceHandler(unsigned int width = 128, unsigned int height = 128);
 
-<<<<<<< HEAD
-    eventdriven::vQueue queryEvents(unsigned long int conditionTime, unsigned int temporalWindow);
-    eventdriven::vQueue queryEventList(std::vector<vParticle> &ps);
-    void queryEvents(eventdriven::vQueue &fillq, unsigned int temporalwindow);
+    void resize(unsigned int width, unsigned int height);
+    ev::vQueue queryEvents(unsigned long int conditionTime, unsigned int temporalWindow);
+    ev::vQueue queryEventList(std::vector<vParticle> &ps);
+    void queryEvents(ev::vQueue &fillq, unsigned int temporalwindow);
     double geteventrate() { return eventrate; }
-=======
-    void resize(unsigned int width, unsigned int height);
-
-    ev::vQueue queryEvents(unsigned long int conditionTime, unsigned int temporalWindow);
->>>>>>> 1b605b8c
 
     bool    open(const std::string &name, bool strictness = false);
     void    onRead(ev::vBottle &inBot);
@@ -161,15 +156,10 @@
     vSurfaceHandler eventhandler;
     std::vector<vPartObsThread *> computeThreads;
     int nThreads;
-<<<<<<< HEAD
-    eventdriven::resolution res;
+    ev::resolution res;
     double ptime, ptime2;
-=======
-    ev::resolution res;
-    double ptime;
->>>>>>> 1b605b8c
-
-    yarp::os::BufferedPort<eventdriven::vBottle> vBottleOut;
+
+    yarp::os::BufferedPort<ev::vBottle> vBottleOut;
     yarp::os::BufferedPort<yarp::sig::ImageOf <yarp::sig::PixelBgr> > debugOut;
     yarp::os::BufferedPort<yarp::os::Bottle> scopeOut;
     ev::vtsHelper unwrap;
@@ -196,16 +186,12 @@
 
 public:
 
-<<<<<<< HEAD
     void setFilterParameters(int nParticles, double nRandomise, bool adaptive) {
         nparticles = nParticles; this->nRandomise = 1.0 + nRandomise; this->adaptive = adaptive; }
     void setObservationParameters(double minLikelihood, double inlierPar, double outlierPar) {
         obsThresh = minLikelihood; obsInlier = inlierPar; obsOutlier = outlierPar; }
 
-    particleProcessor(unsigned int height, unsigned int weight, std::string name, bool strict);
-=======
     particleProcessor(unsigned int height, unsigned int width, std::string name, bool strict);
->>>>>>> 1b605b8c
     bool threadInit();
     void run();
     void threadRelease();
