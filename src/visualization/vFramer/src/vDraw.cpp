/*
 * Copyright (C) 2010 eMorph Group iCub Facility
 * Authors: Arren Glover
 * Permission is granted to copy, distribute, and/or modify this program
 * under the terms of the GNU General Public License, version 2 or any
 * later version published by the Free Software Foundation.
 *
 * A copy of the license can be found at
 * http://www.robotcub.org/icub/license/gpl.txt
 *
 * This program is distributed in the hope that it will be useful, but
 * WITHOUT ANY WARRANTY; without even the implied warranty of
 * MERCHANTABILITY or FITNESS FOR A PARTICULAR PURPOSE. See the GNU General
 * Public License for more details
 */

#include "iCub/vDraw.h"

namespace emorph
{

vDraw * createDrawer(std::string tag)
{
    vDraw * newDrawer = 0;

    newDrawer = new addressDraw();
    if(tag == newDrawer->getTag()) return newDrawer;
    delete newDrawer;


    newDrawer = new integralDraw();
    if(tag == newDrawer->getTag()) return newDrawer;
    delete newDrawer;

    newDrawer = new clusterDraw();
    if(tag == newDrawer->getTag())
        return newDrawer;
    delete newDrawer;

    return 0;
}


std::string addressDraw::getTag()
{
    return "AE";
}

void addressDraw::draw(cv::Mat &image, const emorph::vQueue &eSet)
{

    cv::Mat canvas(Xlimit, Ylimit, CV_8UC3);
    canvas.setTo(128);

    emorph::vQueue::const_iterator qi;
    for(qi = eSet.begin(); qi != eSet.end(); qi++) {
        emorph::AddressEvent *aep = (*qi)->getAs<emorph::AddressEvent>();
        if(aep) {
            cv::Vec3b cpc = canvas.at<cv::Vec3b>(aep->getX(), aep->getY());

            if(aep->getPolarity())
            {
                if(cpc[0]) cpc[0] = 255;
                if(cpc[1]) cpc[1] = 255;
                cpc[2] = 255;
            }
            else
            {
                cpc[0] = 0;
                cpc[1] = 0;
                if(cpc.val[2] < 255) cpc[2] = 0;
            }

            canvas.at<cv::Vec3b>(aep->getX(), aep->getY()) = cpc;
        }

    }

    canvas.copyTo(image);

}

<<<<<<< HEAD
std::string clusterDraw::getTag()
{
    return "CLE";
}

void clusterDraw::draw(cv::Mat &image, const emorph::vQueue &eSet)
{

    std::map<int, emorph::ClusterEvent *> latest;

    if(image.empty()) {
        image = cv::Mat(Xlimit, Ylimit, CV_8UC3);
        image.setTo(0);
    }

    emorph::vQueue::const_reverse_iterator qi;
    for(qi = eSet.rbegin(); qi != eSet.rend(); qi++) {
        emorph::ClusterEvent *vp = (*qi)->getAs<emorph::ClusterEvent>();
        if(vp) {
            latest[vp->getID()] = vp;
        }

    }

    std::map<int, emorph::ClusterEvent *>::iterator ci;
    for(ci = latest.begin(); ci != latest.end(); ci++) {
        //std::cout << ci->second->getXCog() << " " << ci->second->getYCog() << std::endl;
        cv::circle(image,
                   cv::Point(ci->second->getYCog(), Xlimit - ci->second->getXCog()),
                   4, CV_RGB(255, 255, 255));
    }
=======
integralDraw::integralDraw()
{
    iimage = cv::Mat(Xlimit, Ylimit, CV_8UC1);
    iimage.setTo(128);
}

std::string integralDraw::getTag()
{
    return "INTI";
}

void integralDraw::draw(cv::Mat &image, const emorph::vQueue &eSet)
{

    int d = 5;
    emorph::vQueue::const_iterator qi;
    for(qi = eSet.begin(); qi != eSet.end(); qi++) {
        emorph::AddressEvent *aep = (*qi)->getAs<emorph::AddressEvent>();
        if(aep) {

            unsigned char c = iimage.at<unsigned char>(aep->getX(), aep->getY());
            int i = c;
            if(aep->getPolarity())
                i += d;
            else
                i -= d;

            //i =+ aep->getPolarity()?d:-d;
            i = std::max(i, 0);
            i = std::min(i, 255);
            iimage.at<unsigned char>(aep->getX(), aep->getY()) = (unsigned char)i;
        }

    }

    cv::cvtColor(iimage, image, CV_GRAY2BGR);
    //iimage.copyTo(image);
>>>>>>> 3175cfc2

}

} //namesapce emorph
<|MERGE_RESOLUTION|>--- conflicted
+++ resolved
@@ -27,14 +27,12 @@
     if(tag == newDrawer->getTag()) return newDrawer;
     delete newDrawer;
 
+    newDrawer = new clusterDraw();
+    if(tag == newDrawer->getTag()) return newDrawer;
+	delete newDrawer;
 
     newDrawer = new integralDraw();
     if(tag == newDrawer->getTag()) return newDrawer;
-    delete newDrawer;
-
-    newDrawer = new clusterDraw();
-    if(tag == newDrawer->getTag())
-        return newDrawer;
     delete newDrawer;
 
     return 0;
@@ -80,7 +78,6 @@
 
 }
 
-<<<<<<< HEAD
 std::string clusterDraw::getTag()
 {
     return "CLE";
@@ -112,7 +109,9 @@
                    cv::Point(ci->second->getYCog(), Xlimit - ci->second->getXCog()),
                    4, CV_RGB(255, 255, 255));
     }
-=======
+
+}
+
 integralDraw::integralDraw()
 {
     iimage = cv::Mat(Xlimit, Ylimit, CV_8UC1);
@@ -150,7 +149,6 @@
 
     cv::cvtColor(iimage, image, CV_GRAY2BGR);
     //iimage.copyTo(image);
->>>>>>> 3175cfc2
 
 }
 
