--- conflicted
+++ resolved
@@ -47,13 +47,10 @@
     if(tag == newDrawer->getTag()) return newDrawer;
     delete newDrawer;
 
-<<<<<<< HEAD
-=======
     newDrawer = new flowDraw();
     if(tag == newDrawer->getTag()) return newDrawer;
     delete newDrawer;
 
->>>>>>> 6fbb6907
     return 0;
 }
 
@@ -107,7 +104,6 @@
 
         image.at<cv::Vec3b>(aep->getX(), aep->getY()) = cpc;
     }
-
 }
 
 std::string clusterDraw::getTag()
@@ -288,11 +284,7 @@
 
     if(image.empty()) {
         image = cv::Mat(Xlimit, Ylimit, CV_8UC3);
-<<<<<<< HEAD
         image.setTo(255);
-=======
-        image.setTo(0);
->>>>>>> 6fbb6907
     }
 
     if(checkStagnancy(eSet) > clearThreshold) {
@@ -370,8 +362,6 @@
 
 }
 
-<<<<<<< HEAD
-=======
 std::string flowDraw::getTag()
 {
     return "OFE";
@@ -440,5 +430,4 @@
 
 }
 
->>>>>>> 6fbb6907
 } //namesapce emorph
