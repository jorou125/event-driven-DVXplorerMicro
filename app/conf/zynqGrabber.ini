--- conflicted
+++ resolved
@@ -3,11 +3,7 @@
 
 dataDevice /dev/iit-hpu0
 readPacketSize 512
-<<<<<<< HEAD
-maxBottleSize 10000000
-=======
 maxBottleSize 5000000
->>>>>>> 66891991
 errorcheck false
 
 controllerDevice /dev/i2c-2
