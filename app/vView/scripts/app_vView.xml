--- conflicted
+++ resolved
@@ -5,14 +5,11 @@
 </dependencies>
 
 <module>
-<<<<<<< HEAD
    <name>dataSetPlayer</name>
    <node>localhost</node>
 </module>
 
 <module>
-=======
->>>>>>> 9b7cf2a5
    <name>aexGrabber</name>
    <node>pc104</node>
 </module>
@@ -36,13 +33,14 @@
 </module>
 
 <module>
-<<<<<<< HEAD
     <name> eventAnalysis</name>
     <parameters> --name ESD --dir $HOME/workspace/results/esd/"</parameters>
-=======
+    <node>localhost</node>
+</module>
+
+<module>
     <name> autoSaccade </name>
     <parameters> --name autoSaccade --robot icub --checkPeriod 0.5 --minVpS 80 --sVel 1000 --sMag 2</parameters>
->>>>>>> 9b7cf2a5
     <node>localhost</node>
 </module>
 
