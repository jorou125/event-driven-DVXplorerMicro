# Copyright: (C) 2010 RobotCub Consortium
# Authors: Francesco Rea
# CopyPolicy: Released under the terms of the GNU GPL v2.0.
CMAKE_MINIMUM_REQUIRED(VERSION 2.6)

SET(PROJECTNAME eMorphLib)
PROJECT(${PROJECTNAME})
set(CMAKE_MODULE_PATH ${CMAKE_MODULE_PATH} ${CMAKE_CURRENT_SOURCE_DIR})

SET(PROJECT_INCLUDE_DIRS ${PROJECT_SOURCE_DIR}/include)

# Find .cpp and .h files automatically.  This is a bit lazy,
# and in principle it would be better to list these files manually.
SET(folder_source 
  src/eventBuffer.cpp
  src/eventBottle.cpp
  src/vBottle.cpp
  src/vCodec.cpp
<<<<<<< HEAD
  src/svm.cpp
=======
  src/vWindow.cpp
  src/vSurf.cpp
>>>>>>> b0f1691b
)

SET(folder_header 
  include/iCub/emorph/all.h
  include/iCub/emorph/eventBottle.h
  include/iCub/emorph/eventBuffer.h
  include/iCub/emorph/vBottle.h
  include/iCub/emorph/vCodec.h
  include/iCub/emorph/vtsHelper.h
<<<<<<< HEAD
  include/iCub/emorph/svm.h
=======
  include/iCub/emorph/vWindow.h
  include/iCub/emorph/vSurf.h
>>>>>>> b0f1691b
)

# Declare groups of source and header files -- makes things pretty in MSVC.
SOURCE_GROUP("Source Files" FILES ${folder_source})
SOURCE_GROUP("Header Files" FILES ${folder_header})

message ("YARP_INCLUDE_DIRS ${YARP_INCLUDE_DIRS} ")
message ("PROJECT_SOURCE_DIR ${PROJECT_SOURCE_DIR}")
# Add our include files into our compiler's search path.
INCLUDE_DIRECTORIES(${PROJECT_SOURCE_DIR}/include
	${YARP_INCLUDE_DIRS}
        ${ICUB_INCLUDE_DIRS}
        ${ICUB_CONTRIB}/include
)

# Create everything needed to build our library
ADD_LIBRARY(${PROJECTNAME} ${folder_source} ${folder_header})

# Makes VS a bit quiter wrt warnings.
IF(MSVC)
    SET_TARGET_PROPERTIES(${PROJECTNAME} PROPERTIES COMPILE_FLAGS /wd4996)
ENDIF(MSVC)

TARGET_LINK_LIBRARIES(${PROJECTNAME} ${YARP_LIBRARIES})

#MESSAGE(STATUS "icub_dir: ${ICUB_DIR}")
#include(${ICUB_DIR}/../conf/iCubHelpers.cmake)
                    
#icub_export_library(${PROJECTNAME} INTERNAL_INCLUDE_DIRS ${PROJECT_INCLUDE_DIRS}
#                                   DESTINATION include/iCub
#                                   FILES ${folder_header})

icubcontrib_export_library(${PROJECTNAME}
    INTERNAL_INCLUDE_DIRS ${PROJECT_SOURCE_DIR}/include
    EXTERNAL_INCLUDE_DIRS ${YARP_INCLUDE_DIRS} ${ICUB_INCLUDE_DIRS}
    DESTINATION include/iCub/emorph
    FILES  ${folder_header}
)<|MERGE_RESOLUTION|>--- conflicted
+++ resolved
@@ -16,12 +16,9 @@
   src/eventBottle.cpp
   src/vBottle.cpp
   src/vCodec.cpp
-<<<<<<< HEAD
   src/svm.cpp
-=======
   src/vWindow.cpp
   src/vSurf.cpp
->>>>>>> b0f1691b
 )
 
 SET(folder_header 
@@ -31,12 +28,9 @@
   include/iCub/emorph/vBottle.h
   include/iCub/emorph/vCodec.h
   include/iCub/emorph/vtsHelper.h
-<<<<<<< HEAD
   include/iCub/emorph/svm.h
-=======
   include/iCub/emorph/vWindow.h
   include/iCub/emorph/vSurf.h
->>>>>>> b0f1691b
 )
 
 # Declare groups of source and header files -- makes things pretty in MSVC.
