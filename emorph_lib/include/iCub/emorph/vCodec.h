// -*- mode:C++; tab-width:4; c-basic-offset:4; indent-tabs-mode:nil -*-

/* 
 * Copyright (C) 2011 Department of Robotics Brain and Cognitive Sciences -
 * Istituto Italiano di Tecnologia
 * Author: Ugo Pattacini, modified by Arren Glover(10/14)
 * email:  ugo.pattacini@iit.it
 * Permission is granted to copy, distribute, and/or modify this program
 * under the terms of the GNU General Public License, version 2 or any
 * later version published by the Free Software Foundation.
 *
 * A copy of the license can be found at
 * http://www.robotcub.org/icub/license/gpl.txt
 *
 * This program is distributed in the hope that it will be useful, but
 * WITHOUT ANY WARRANTY; without even the implied warranty of
 * MERCHANTABILITY or FITNESS FOR A PARTICULAR PURPOSE. See the GNU General
 * Public License for more details
*/

#ifndef __EMORPH_ECODEC_H__
#define __EMORPH_ECODEC_H__

#include <yarp/os/all.h>
#include <string>
#include <deque>

namespace emorph {

//forward declaration
class vEvent;

vEvent * createEvent(const std::string type);

/**************************************************************************/
class vQueue : public std::deque<vEvent*>
{
private:
    // copy-constructor and overaloaded "=" operator are made
    // private on purpose to avoid the problem of dangling
    // pointers since the destructor frees up the memory
    // allocated for events
    vQueue(const vQueue&);
    vQueue &operator=(const vQueue&);
    static bool temporalSort(const vEvent *e1, const vEvent *e2);

protected:
    bool owner;  

public:
    vQueue()                   { owner=true;        }
    vQueue(const bool _owner)  { owner=_owner;      }
    void setOwner(const bool owner) { this->owner=owner; }
    bool getOwner()                 { return owner;      }
    ~vQueue();

    void sort();


};


/**************************************************************************/
class vEvent
{
protected:

    bool valid; //this is just in here so i don't have to change other
                //derived classes just yet. delete it when i can
    std::string type;
    int stamp;

    virtual int nBytesCoded() const { return 1;             }

public:
    vEvent() : type("TS"), stamp(0) { }
    std::string getType() const     { return type;          }


    void setStamp(const int stamp)  { this->stamp=stamp;    }
    int getStamp() const            { return stamp;         }

    virtual int getChannel() const  { return -1;            }



    virtual vEvent &operator=(const vEvent &event);
    virtual bool operator==(const vEvent &event);
    virtual bool operator<(const vEvent &event) const
                 {return this->stamp < event.stamp; }
    virtual bool operator>(const vEvent &event) const
                 {return this->stamp > event.stamp; }

    virtual yarp::os::Bottle   encode() const;
    virtual vEvent * decode(const yarp::os::Bottle &packet, int &pos);
    virtual yarp::os::Property getContent() const;

    template<class T> T* getAs() {
        return dynamic_cast<T*>(this);
    }
    
};


/**************************************************************************/
class AddressEvent : public vEvent
{
protected:
    int channel;
    int polarity;
    int x;
    int y;

    virtual int nBytesCoded() const         { return 1;                 }

public:
<<<<<<< HEAD
    AddressEvent();
    AddressEvent(const AddressEvent &event);
    AddressEvent(const vEvent &event);
=======

    AddressEvent(const vEvent &event = vEvent());

>>>>>>> 2680cfef

    vEvent &operator=(const vEvent &event);
    bool operator==(const AddressEvent &event);

    int getChannel() const                  { return channel;           }
    int getPolarity() const                 { return polarity;          }
    int getX() const                        { return x;                 }
    int getY() const                        { return y;                 }

    void setChannel(const int channel)      { this->channel=channel;    }
    void setPolarity(const int polarity)    { this->polarity=polarity;  }
    void setX(const int x)                  { this->x=x;                }
    void setY(const int y)                  { this->y=y;                }


    bool operator==(const vEvent &event) {
        return operator==(dynamic_cast<const AddressEvent&>(event)); }
    yarp::os::Bottle   encode() const ;
    yarp::os::Property getContent() const;
    virtual vEvent * decode(const yarp::os::Bottle &packet, int &pos);
};

/**************************************************************************/
/* AddressEventFlow --- to be done                                        */
/**************************************************************************/
class AddressEventFeatures : public AddressEvent
{
protected:
    int orientation;
    int xFlow;
    int yFlow;

public:
    AddressEventFeatures();
    AddressEventFeatures(const AddressEventFeatures &event);
    AddressEventFeatures(const yarp::os::Bottle &packets, const int pos=0);

    AddressEventFeatures &operator=(const AddressEventFeatures &event);
    bool operator==(const AddressEventFeatures &event);

    int getOrientation() const                 { return orientation;            }
    int getXFlow() const                       { return xFlow;                  }
    int getYFlow() const                       { return yFlow;                  }

    void setOrientation(const int orientation) { this->orientation=orientation; }
    void setXFlow(const int xFlow)             { this->xFlow=xFlow;             }
    void setYFlow(const int yFlow)             { this->yFlow=yFlow;             }

    int getLength() const { return 2; }
    bool operator==(const vEvent &event) { return operator==(dynamic_cast<const AddressEventFeatures&>(event)); }
    yarp::os::Bottle   encode() const;
    yarp::os::Property getContent() const;
};


/**************************************************************************/
class ClusterEvent : public vEvent
{
protected:
    int id;
    int channel;
    int xCog;
    int yCog;

public:
<<<<<<< HEAD
    ClusterEvent();
    ClusterEvent(const ClusterEvent &event);
    ClusterEvent(const vEvent &event);

//    vEvent &operator=(const vEvent &event); // to be done
    
    ClusterEvent &operator=(const ClusterEvent &event);
=======
    //ClusterEvent();
    //ClusterEvent(const ClusterEvent &event);
    ClusterEvent(const vEvent &event = vEvent());
    //ClusterEvent(const yarp::os::Bottle &packets, const int pos=0);

    vEvent &operator=(const vEvent &event);
>>>>>>> 2680cfef
    bool operator==(const ClusterEvent &event);

    int getChannel() const             { return channel;        }
    int getId()      const             { return id;             }
    int getXCog()    const             { return xCog;           }
    int getYCog()    const             { return yCog;           }

    void setChannel(const int channel) { this->channel = channel; }
    void setId(const int id)           { this->id = id;     }
    void setXCog(const int xCog)       { this->xCog = xCog;       }
    void setYCog(const int yCog)       { this->yCog = yCog;       }

    bool operator==(const vEvent &event) { return operator==(dynamic_cast<const ClusterEvent&>(event)); }
    yarp::os::Bottle   encode() const;
    yarp::os::Property getContent() const;
    virtual vEvent * decode(const yarp::os::Bottle &packet, int &pos);
};

/**************************************************************************/
class ClusterEventGauss : public ClusterEvent
{
protected:
    int numAE;
    int xSigma2;
    int ySigma2;
    int xySigma;
    int xVel;
    int yVel;
    virtual int nBytesCoded() const         { return 4;                 }

public:
    ClusterEventGauss();
    ClusterEventGauss(const ClusterEventGauss &event);
    
    ClusterEventGauss &operator=(const ClusterEventGauss &event);
    bool operator==(const ClusterEventGauss &event);

    int getActivity()   const               { return numAE;             }
    int getXSigma2()    const               { return xSigma2;           }
    int getYSigma2()    const               { return ySigma2;           }
    int getXYSigma()    const               { return xySigma;           }
    int getXVel()       const               { return xVel;              }
    int getYVel()       const               { return yVel;              }

    void setActivity(const int numAE)       { this->numAE=numAE;        }
    void setXSigma2(const int xSigma2)      { this->xSigma2=xSigma2;    }
    void setYSigma2(const int ySigma2)      { this->ySigma2=ySigma2;    }
    void setXYSigma(const int xySigma)      { this->xySigma=xySigma;    }
    void setXVel(const int xVel)            { this->xVel=xVel;          }
    void setYVel(const int yVel)            { this->yVel=yVel;          }

    int getLength() const { return 4; }
    bool operator==(const vEvent &event) { return operator==(dynamic_cast<const ClusterEventGauss&>(event)); }
    yarp::os::Bottle   encode() const;
    yarp::os::Property getContent() const;
    virtual vEvent * decode(const yarp::os::Bottle &packet, int &pos);
    
};

/**************************************************************************/
class AddressEventCluster : public AddressEvent
{
protected:
    int clId;
    
    virtual int nBytesCoded() const         { return 2;                 }
    
public:
    AddressEventCluster();
    AddressEventCluster(const AddressEventCluster &event);
    AddressEventCluster(const AddressEvent &event);
    virtual ~AddressEventCluster();
    
    AddressEventCluster &operator=(const AddressEventCluster &event);
    AddressEventCluster &operator=(const AddressEvent &event);
    bool operator==(const AddressEventCluster &event);
    
    // manage cluster ID
    int getId() const                               { return clId;                  }
    void setId(const int clId)                      { this->clId=clId;              }
    void assignCluster(const ClusterEvent &event)   { this->clId=event.getId();     }
    
    int getLength() const { return 2; }
    bool operator==(const vEvent &event) { return operator==(dynamic_cast<const AddressEventCluster&>(event)); }
    yarp::os::Bottle   encode() const;
    yarp::os::Property getContent() const;
    virtual vEvent * decode(const yarp::os::Bottle &packet, int &pos);
};
    
    
}

#endif

<|MERGE_RESOLUTION|>--- conflicted
+++ resolved
@@ -98,7 +98,7 @@
     template<class T> T* getAs() {
         return dynamic_cast<T*>(this);
     }
-    
+
 };
 
 
@@ -114,15 +114,9 @@
     virtual int nBytesCoded() const         { return 1;                 }
 
 public:
-<<<<<<< HEAD
-    AddressEvent();
-    AddressEvent(const AddressEvent &event);
-    AddressEvent(const vEvent &event);
-=======
 
     AddressEvent(const vEvent &event = vEvent());
 
->>>>>>> 2680cfef
 
     vEvent &operator=(const vEvent &event);
     bool operator==(const AddressEvent &event);
@@ -145,8 +139,10 @@
     virtual vEvent * decode(const yarp::os::Bottle &packet, int &pos);
 };
 
-/**************************************************************************/
-/* AddressEventFlow --- to be done                                        */
+
+
+
+
 /**************************************************************************/
 class AddressEventFeatures : public AddressEvent
 {
@@ -173,6 +169,71 @@
 
     int getLength() const { return 2; }
     bool operator==(const vEvent &event) { return operator==(dynamic_cast<const AddressEventFeatures&>(event)); }
+    yarp::os::Bottle   encode() const;
+    yarp::os::Property getContent() const;
+};
+
+
+/**************************************************************************/
+class AddressEvent3D : public vEvent
+{
+protected:
+    int disparity;
+    int polarity;
+    int x;
+    int y;
+
+public:
+    AddressEvent3D();    
+    AddressEvent3D(const AddressEvent3D &event);
+    AddressEvent3D(const yarp::os::Bottle &packets, const int pos=0);
+
+    AddressEvent3D &operator=(const AddressEvent3D &event);
+    bool operator==(const AddressEvent3D &event);
+
+    int getDisparity() const               { return disparity;          }
+    int getPolarity() const                { return polarity;           }
+    int getX() const                       { return x;                  }
+    int getY() const                       { return y;                  }
+
+    void setDisparity(const int disparity) { this->disparity=disparity; }
+    void setPolarity(const int polarity)   { this->polarity=polarity;   }
+    void setX(const int x)                 { this->x=x;                 }
+    void setY(const int y)                 { this->y=y;                 }
+
+    int getLength() const { return 1; }
+    bool operator==(const vEvent &event) { return operator==(dynamic_cast<const AddressEvent3D&>(event)); }
+    yarp::os::Bottle   encode() const;
+    yarp::os::Property getContent() const;
+};
+
+
+/**************************************************************************/
+class AddressEvent3DFeatures : public AddressEvent3D
+{
+protected:
+    int orientation;
+    int xFlow;
+    int yFlow;
+
+public:
+    AddressEvent3DFeatures();
+    AddressEvent3DFeatures(const AddressEvent3DFeatures &event);
+    AddressEvent3DFeatures(const yarp::os::Bottle &packets, const int pos=0);
+
+    AddressEvent3DFeatures &operator=(const AddressEvent3DFeatures &event);
+    bool operator==(const AddressEvent3DFeatures &event);
+
+    int getOrientation() const                 { return orientation;            }
+    int getXFlow() const                       { return xFlow;                  }
+    int getYFlow() const                       { return yFlow;                  }
+
+    void setOrientation(const int orientation) { this->orientation=orientation; }
+    void setXFlow(const int xFlow)             { this->xFlow=xFlow;             }
+    void setYFlow(const int yFlow)             { this->yFlow=yFlow;             }
+
+    int getLength() const { return 2; }
+    bool operator==(const vEvent &event) { return operator==(dynamic_cast<const AddressEvent3DFeatures&>(event)); }
     yarp::os::Bottle   encode() const;
     yarp::os::Property getContent() const;
 };
@@ -188,22 +249,12 @@
     int yCog;
 
 public:
-<<<<<<< HEAD
-    ClusterEvent();
-    ClusterEvent(const ClusterEvent &event);
-    ClusterEvent(const vEvent &event);
-
-//    vEvent &operator=(const vEvent &event); // to be done
-    
-    ClusterEvent &operator=(const ClusterEvent &event);
-=======
     //ClusterEvent();
     //ClusterEvent(const ClusterEvent &event);
     ClusterEvent(const vEvent &event = vEvent());
     //ClusterEvent(const yarp::os::Bottle &packets, const int pos=0);
 
     vEvent &operator=(const vEvent &event);
->>>>>>> 2680cfef
     bool operator==(const ClusterEvent &event);
 
     int getChannel() const             { return channel;        }
@@ -222,6 +273,254 @@
     virtual vEvent * decode(const yarp::os::Bottle &packet, int &pos);
 };
 
+
+/**************************************************************************/
+class ClusterEventFeatures1 : public ClusterEvent
+{
+public:
+    ClusterEventFeatures1();
+    ClusterEventFeatures1(const yarp::os::Bottle &packets, const int pos=0);
+
+    int getLength() const { return 2; }
+    yarp::os::Bottle encode() const;
+};
+
+
+/**************************************************************************/
+class ClusterEventFeatures2 : public ClusterEventFeatures1
+{
+protected:
+    int shapeType;
+    int xSize;
+    int ySize;
+    int numAE;
+
+public:
+    ClusterEventFeatures2();
+    ClusterEventFeatures2(const ClusterEventFeatures2 &event);
+    ClusterEventFeatures2(const yarp::os::Bottle &packets, const int pos=0);
+
+    ClusterEventFeatures2 &operator=(const ClusterEventFeatures2 &event);
+    bool operator==(const ClusterEventFeatures2 &event);
+
+    int getShapeType() const               { return shapeType;          }
+    int getXSize() const                   { return xSize;              }
+    int getYSize() const                   { return ySize;              }
+    int getNumAE() const                   { return numAE;              }
+
+    void setShapeType(const int shapeType) { this->shapeType=shapeType; }
+    void setXSize(const int xSize)         { this->xSize=xSize;         }
+    void setYSize(const int ySize)         { this->ySize=ySize;         }
+    void setNumAE(const int numAE)         { this->numAE=numAE;         }
+
+    int getLength() const { return 3; }
+    bool operator==(const vEvent &event) { return operator==(dynamic_cast<const ClusterEventFeatures2&>(event)); }
+    yarp::os::Bottle   encode() const;
+    yarp::os::Property getContent() const;
+};
+
+
+/**************************************************************************/
+class ClusterEventFeatures3 : public ClusterEventFeatures2
+{
+protected:
+    int shapeProb;
+    int xVel;
+    int yVel;
+    int numAE;
+
+public:
+    ClusterEventFeatures3();
+    ClusterEventFeatures3(const ClusterEventFeatures3 &event);
+    ClusterEventFeatures3(const yarp::os::Bottle &packets, const int pos=0);
+
+    ClusterEventFeatures3 &operator=(const ClusterEventFeatures3 &event);
+    bool operator==(const ClusterEventFeatures3 &event);
+
+    int getShapeProb() const               { return shapeProb;          }
+    int getXVel()      const               { return xVel;               }
+    int getYVel()      const               { return yVel;               }
+    int getNumAE()     const               { return numAE;              }
+
+    void setShapeProb(const int shapeProb) { this->shapeProb=shapeProb; }
+    void setXVel(const int xVel)           { this->xVel=xVel;           }
+    void setYVel(const int yVel)           { this->yVel=yVel;           }
+    void setNumAE(const int numAE)         { this->numAE=numAE;         }
+
+    int getLength() const { return 4; }
+    bool operator==(const vEvent &event) { return operator==(dynamic_cast<const ClusterEventFeatures3&>(event)); }
+    yarp::os::Bottle   encode() const;
+    yarp::os::Property getContent() const;
+};
+
+
+/**************************************************************************/
+class ClusterEvent3D : public vEvent
+{
+protected:
+    int channel;
+    int disparity;
+    int xCog;
+    int yCog;
+
+public:
+    ClusterEvent3D();
+    ClusterEvent3D(const ClusterEvent3D &event);
+    ClusterEvent3D(const yarp::os::Bottle &packets, const int pos=0);
+
+    ClusterEvent3D &operator=(const ClusterEvent3D &event);
+    bool operator==(const ClusterEvent3D &event);
+
+    int getChannel() const                 { return channel;            }
+    int getDisparity() const               { return disparity;          }
+    int getXCog() const                    { return xCog;               }
+    int getYCog() const                    { return yCog;               }
+
+    void setChannel(const int channel)     { this->channel=channel;     }
+    void setDisparity(const int disparity) { this->disparity=disparity; }
+    void setXCog(const int xCog)           { this->xCog=xCog;           }
+    void setYCog(const int yCog)           { this->yCog=yCog;           }
+
+    int getLength() const { return 1; }
+    bool operator==(const vEvent &event) { return operator==(dynamic_cast<const ClusterEvent3D&>(event)); }
+    yarp::os::Bottle   encode() const;
+    yarp::os::Property getContent() const;
+};
+
+
+/**************************************************************************/
+class ClusterEvent3DFeatures1 : public ClusterEvent3D
+{
+protected:
+    int numAE;
+
+public:
+    ClusterEvent3DFeatures1();
+    ClusterEvent3DFeatures1(const ClusterEvent3DFeatures1 &event);
+    ClusterEvent3DFeatures1(const yarp::os::Bottle &packets, const int pos=0);
+
+    ClusterEvent3DFeatures1 &operator=(const ClusterEvent3DFeatures1 &event);
+    bool operator==(const ClusterEvent3DFeatures1 &event);
+
+    int  getNumAE() const          { return numAE;      }
+    void setNumAE(const int numAE) { this->numAE=numAE; }
+
+    int getLength() const { return 2; }
+    bool operator==(const vEvent &event) { return operator==(dynamic_cast<const ClusterEvent3DFeatures1&>(event)); }
+    yarp::os::Bottle   encode() const;
+    yarp::os::Property getContent() const;
+};
+
+
+/**************************************************************************/
+class ClusterEvent3DFeatures2 : public ClusterEvent3DFeatures1
+{
+protected:
+    int shapeType;
+    int xSize;
+    int ySize;
+
+public:
+    ClusterEvent3DFeatures2();
+    ClusterEvent3DFeatures2(const ClusterEvent3DFeatures2 &event);
+    ClusterEvent3DFeatures2(const yarp::os::Bottle &packets, const int pos=0);
+
+    ClusterEvent3DFeatures2 &operator=(const ClusterEvent3DFeatures2 &event);
+    bool operator==(const ClusterEvent3DFeatures2 &event);
+
+    int getShapeType() const               { return shapeType;          }
+    int getXSize() const                   { return xSize;              }
+    int getYSize() const                   { return ySize;              }
+
+    void setShapeType(const int shapeType) { this->shapeType=shapeType; }
+    void setXSize(const int xSize)         { this->xSize=xSize;         }
+    void setYSize(const int ySize)         { this->ySize=ySize;         }
+
+    int getLength() const { return 3; }
+    bool operator==(const vEvent &event) { return operator==(dynamic_cast<const ClusterEvent3DFeatures2&>(event)); }
+    yarp::os::Bottle   encode() const;
+    yarp::os::Property getContent() const;
+};
+
+
+/**************************************************************************/
+class ClusterEvent3DFeatures3 : public ClusterEvent3DFeatures2
+{
+protected:
+    int shapeProb;
+    int xVel;
+    int yVel;
+
+public:
+    ClusterEvent3DFeatures3();
+    ClusterEvent3DFeatures3(const ClusterEvent3DFeatures3 &event);
+    ClusterEvent3DFeatures3(const yarp::os::Bottle &packets, const int pos=0);
+
+    ClusterEvent3DFeatures3 &operator=(const ClusterEvent3DFeatures3 &event);
+    bool operator==(const ClusterEvent3DFeatures3 &event);
+
+    int getShapeProb() const               { return shapeProb;          }
+    int getXVel() const                    { return xVel;               }
+    int getYVel() const                    { return yVel;               }
+
+    void setShapeProb(const int shapeProb) { this->shapeProb=shapeProb; }
+    void setXVel(const int xVel)           { this->xVel=xVel;           }
+    void setYVel(const int yVel)           { this->yVel=yVel;           }
+
+    int getLength() const { return 4; }
+    bool operator==(const vEvent &event) { return operator==(dynamic_cast<const ClusterEvent3DFeatures3&>(event)); }
+    yarp::os::Bottle   encode() const;
+    yarp::os::Property getContent() const;
+};
+
+
+ /**************************************************************************/
+class HoughEvent : public vEvent
+{
+ protected:
+  int channel;             // reference to the camera                  (bit0)
+  int xCoc;                // x position of the center of the circle   (bit7-1)       
+  int yCoc;                // y position of the center of the circle   (bit15-8)
+  int radius;              // reference to the radius of the circle    (bit25-16)
+
+public:
+    HoughEvent();
+    HoughEvent(const HoughEvent &event);
+    HoughEvent(const yarp::os::Bottle &packets, const int pos=0);
+
+    HoughEvent &operator=(const HoughEvent &event);
+    bool operator==(const HoughEvent &event);
+
+    /* returns the camera that produced the Hough event */
+    int getChannel() const                 { return channel;            }
+
+    /* returns the radius of the circle */
+    int getRadius() const                  { return radius;             }
+
+    /* returns the x coordinate of the center of circle*/
+    int getXCoc() const                    { return xCoc;               }
+
+    /* returns the y coordinate of the center of circle*/
+    int getYCoc() const                    { return yCoc;               }
+
+    /*set channel information*/
+    void setChannel(const int channel)     { this->channel = channel;    }
+
+    /*set the radius information*/
+    void setRadius(const int radius)       { this->radius = radius;      }
+    
+    /*set the x coordinate of the center of circle */
+    void setXCoc(const int xCoc)           { this->xCoc = xCoc;          }
+
+    /*set the y coordinate of the center of circle */
+    void setYCoc(const int yCoc)           { this->yCoc = yCoc;          }
+
+    int getLength() const { return 1; }
+    bool operator==(const vEvent &event) { return operator==(dynamic_cast<const HoughEvent&>(event)); }
+    yarp::os::Bottle   encode() const;
+    yarp::os::Property getContent() const;
+};
+
 /**************************************************************************/
 class ClusterEventGauss : public ClusterEvent
 {
@@ -230,70 +529,31 @@
     int xSigma2;
     int ySigma2;
     int xySigma;
-    int xVel;
-    int yVel;
-    virtual int nBytesCoded() const         { return 4;                 }
 
 public:
     ClusterEventGauss();
     ClusterEventGauss(const ClusterEventGauss &event);
-    
+    ClusterEventGauss(const yarp::os::Bottle &packets, const int pos=0);
+
     ClusterEventGauss &operator=(const ClusterEventGauss &event);
     bool operator==(const ClusterEventGauss &event);
 
-    int getActivity()   const               { return numAE;             }
-    int getXSigma2()    const               { return xSigma2;           }
-    int getYSigma2()    const               { return ySigma2;           }
-    int getXYSigma()    const               { return xySigma;           }
-    int getXVel()       const               { return xVel;              }
-    int getYVel()       const               { return yVel;              }
-
-    void setActivity(const int numAE)       { this->numAE=numAE;        }
-    void setXSigma2(const int xSigma2)      { this->xSigma2=xSigma2;    }
-    void setYSigma2(const int ySigma2)      { this->ySigma2=ySigma2;    }
-    void setXYSigma(const int xySigma)      { this->xySigma=xySigma;    }
-    void setXVel(const int xVel)            { this->xVel=xVel;          }
-    void setYVel(const int yVel)            { this->yVel=yVel;          }
-
-    int getLength() const { return 4; }
+    int getNumAE()      const               { return numAE;            }
+    int getXSigma2()    const               { return xSigma2;          }
+    int getYSigma2()    const               { return ySigma2;          }
+    int getXYSigma()    const               { return xySigma;          }
+
+    void setNumAE(const int numAE)          { this->numAE=numAE;       }
+    void setXSigma2(const int xSigma2)      { this->xSigma2=xSigma2;   }
+    void setYSigma2(const int ySigma2)      { this->ySigma2=ySigma2;   }
+    void setXYSigma(const int xySigma)      { this->xySigma=xySigma;   }
+
+    int getLength() const { return 3; }
     bool operator==(const vEvent &event) { return operator==(dynamic_cast<const ClusterEventGauss&>(event)); }
     yarp::os::Bottle   encode() const;
     yarp::os::Property getContent() const;
-    virtual vEvent * decode(const yarp::os::Bottle &packet, int &pos);
-    
-};
-
-/**************************************************************************/
-class AddressEventCluster : public AddressEvent
-{
-protected:
-    int clId;
-    
-    virtual int nBytesCoded() const         { return 2;                 }
-    
-public:
-    AddressEventCluster();
-    AddressEventCluster(const AddressEventCluster &event);
-    AddressEventCluster(const AddressEvent &event);
-    virtual ~AddressEventCluster();
-    
-    AddressEventCluster &operator=(const AddressEventCluster &event);
-    AddressEventCluster &operator=(const AddressEvent &event);
-    bool operator==(const AddressEventCluster &event);
-    
-    // manage cluster ID
-    int getId() const                               { return clId;                  }
-    void setId(const int clId)                      { this->clId=clId;              }
-    void assignCluster(const ClusterEvent &event)   { this->clId=event.getId();     }
-    
-    int getLength() const { return 2; }
-    bool operator==(const vEvent &event) { return operator==(dynamic_cast<const AddressEventCluster&>(event)); }
-    yarp::os::Bottle   encode() const;
-    yarp::os::Property getContent() const;
-    virtual vEvent * decode(const yarp::os::Bottle &packet, int &pos);
-};
-    
-    
+};
+
 }
 
 #endif
