--- conflicted
+++ resolved
@@ -96,11 +96,7 @@
 
 
     void setStamp(const long int stamp)   { this->stamp=(int)(stamp%max_stamp);}
-<<<<<<< HEAD
-    int getStamp() const             { return stamp;         }
-=======
     int getStamp() const            { return stamp;         }
->>>>>>> b0f1691b
 
     virtual int getChannel() const  { return -1;            }
     virtual int getPolarity() const { return -1;            }
