// -*- mode:C++; tab-width:4; c-basic-offset:4; indent-tabs-mode:nil -*-

/* 
 * Copyright (C) 2011 Department of Robotics Brain and Cognitive Sciences -
 * Istituto Italiano di Tecnologia
 * Author: Ugo Pattacini, edited by Arren Glover(10/14)
 * email:  ugo.pattacini@iit.it
 * Permission is granted to copy, distribute, and/or modify this program
 * under the terms of the GNU General Public License, version 2 or any
 * later version published by the Free Software Foundation.
 *
 * A copy of the license can be found at
 * http://www.robotcub.org/icub/license/gpl.txt
 *
 * This program is distributed in the hope that it will be useful, but
 * WITHOUT ANY WARRANTY; without even the implied warranty of
 * MERCHANTABILITY or FITNESS FOR A PARTICULAR PURPOSE. See the GNU General
 * Public License for more details
*/

#include <algorithm>
#include "iCub/emorph/vCodec.h"
using namespace emorph;
using namespace yarp::os;

namespace emorph
{

vEvent * createEvent(const std::string type)
{
    vEvent * ret = 0;

    ret = new AddressEvent();
    if(type == ret->getType()) return ret;
    else delete(ret);

    ret = new ClusterEvent();
    if(type == ret->getType()) return ret;
    else delete(ret);

    return 0;

}

/******************************************************************************/
//vQueue
/******************************************************************************/
vQueue::~vQueue()
{
    if (owner)
        for (size_t i=0; i<size(); i++)
            if ((*this)[i]!=NULL)
                delete (*this)[i];

    clear();
}

void vQueue::sort() {
    std::sort(begin(), end(), temporalSort);
}


bool vQueue::temporalSort(const vEvent *e1, const vEvent *e2){
    return e1->getStamp() < e2->getStamp();
}

/******************************************************************************/
//vEvent
/******************************************************************************/
yarp::os::Bottle vEvent::encode() const
{
    int word0=(32<<26)|(stamp&0x00ffffff);

    Bottle ret;
    ret.addInt(word0);
    return ret;
}

/******************************************************************************/
emorph::vEvent *vEvent::decode(const yarp::os::Bottle &packet, int &pos)
{
    vEvent * e = 0;
    if(pos + nBytesCoded() <= packet.size()) {
        e = new vEvent();

        //TODO: this needs to take into account the code aswell
        e->stamp = packet.get(pos).asInt()&0x00ffffff;;
        pos++;
    }
    return e;

}

/******************************************************************************/
vEvent &vEvent::operator=(const vEvent &event)
{
    type = event.type;
    stamp = event.stamp;

    return *this;
}

/******************************************************************************/
bool vEvent::operator==(const vEvent &event)
{
    return
    (
    this->type == event.type &&
    this->stamp == event.stamp
    );
}

/******************************************************************************/
yarp::os::Property vEvent::getContent() const
{
    Property prop;
    prop.put("type",type.c_str());
    prop.put("stamp",stamp);

    return prop;
}

/******************************************************************************/
//AddressEvent
/******************************************************************************/
AddressEvent::AddressEvent(const vEvent &event)
{
    //most of the constructor is replicated in the assignment operator
    //so we just use that to construct
    *this = event;

}

/******************************************************************************/
vEvent &AddressEvent::operator=(const vEvent &event)
{

    //copy timestamp and type (base class =operator)
    vEvent::operator =(event);

<<<<<<< HEAD
/******************************************************************************/
AddressEvent::AddressEvent(const vEvent &event)// : AddressEvent()
{
    type="AE";
    //stamp = 0;
    
    channel=0;
    polarity=0;
    x=0;
    y=0;

    stamp = event.getStamp();
=======
    //copy other fields if it's compatible
    const AddressEvent * aep = dynamic_cast<const AddressEvent *>(&event);
    if(aep) {
        channel=aep->channel;
        polarity=aep->polarity;
        x=aep->x;
        y=aep->y;
    } else {
        channel = 0;
        polarity = 0;
        x = 0;
        y = 0;
    }

    //force the type to addressevent
    type = "AE";

    return *this;
>>>>>>> 2680cfef
}

/******************************************************************************/
yarp::os::Bottle AddressEvent::encode() const
{
    int word0=(0<<26)|((channel&0x01)<<15)|((y&0xff)<<8)|((x&0x7f)<<1)|
            (polarity&0x01);

    Bottle ret = vEvent::encode();
    ret.addInt(word0);
    return ret;
}

/******************************************************************************/
vEvent *AddressEvent::decode(const yarp::os::Bottle &packet, int &pos)
{
    vEvent * ee = vEvent::decode(packet, pos);
    AddressEvent * ae = 0;

    // check length
    if (ee && pos+nBytesCoded() <= packet.size())
    {
        ae = new AddressEvent(*ee);
        int word0=packet.get(pos).asInt();

        ae->polarity=word0&0x01;

        word0>>=1;
        ae->x=word0&0x7f;

        word0>>=7;
        ae->y=word0&0x7f;

        word0>>=7;
        ae->channel=word0&0x01;

        pos++;
    }
    if(ee) delete ee;

    return ae;
}


<<<<<<< HEAD
    const AddressEvent * aep = dynamic_cast<const AddressEvent *>(&event);
    if(aep) {
        channel=aep->channel;
        polarity=aep->polarity;
        x=aep->x;
        y=aep->y;
     }

    return *this;
}
=======
>>>>>>> 2680cfef

/******************************************************************************/
bool AddressEvent::operator==(const AddressEvent &event)
{
    return ((vEvent::operator==(event)) && //checks type and stamp
            (channel==event.channel)&&
            (polarity==event.polarity)&&
            (x==event.x)&&
            (y==event.y));
}

/******************************************************************************/
Property AddressEvent::getContent() const
{
    Property prop = vEvent::getContent();
    prop.put("channel",channel);
    prop.put("polarity",polarity);
    prop.put("x",x);
    prop.put("y",y);

    return prop;
}

/******************************************************************************/
//AddressEventFeatures
/******************************************************************************/
AddressEventFeatures::AddressEventFeatures() : AddressEvent()
{
    type="AE-F";
    orientation=0;
    xFlow=0;
    yFlow=0;
}


/******************************************************************************/
AddressEventFeatures::AddressEventFeatures(const AddressEventFeatures &event)
{
    valid=event.valid;
    type=event.type;
    channel=event.channel;
    polarity=event.polarity;
    x=event.x;
    y=event.y;
    orientation=event.orientation;
    xFlow=event.xFlow;
    yFlow=event.yFlow;
    stamp = event.stamp;
}


/******************************************************************************/
AddressEventFeatures::AddressEventFeatures(const Bottle &packets, const int pos)
{
    valid=false;

    // check length
    if ((pos+getLength()-1)<packets.size())
    {
        int word0=packets.get(pos).asInt();
        int word1=packets.get(pos+1).asInt();

        // check type and fill fields
        if (((word0>>26)==2)&&((word1>>26)==3))
        {
            // word0
            polarity=word0&0x01;

            word0>>=1;
            x=word0&0x7f;

            word0>>=7;
            y=word0&0xff;

            word0>>=8;
            channel=word0&0x01;

            // word1
            orientation=word1&0xff;

            word1>>=8;
            xFlow=word1&0xff;

            word1>>=8;
            yFlow=word1&0xff;

            type="AE-F";
            valid=true;
        }
    }
}


/******************************************************************************/
AddressEventFeatures &AddressEventFeatures::operator=(const AddressEventFeatures &event)
{
    valid=event.valid;
    type=event.type;
    channel=event.channel;
    polarity=event.polarity;
    x=event.x;
    y=event.y;
    orientation=event.orientation;
    xFlow=event.xFlow;
    yFlow=event.yFlow;
    stamp = event.stamp;
    
    return *this;
}


/******************************************************************************/
bool AddressEventFeatures::operator==(const AddressEventFeatures &event)
{
    return (
            (valid==event.valid)&&
            (type==event.type)&&
            (channel==event.channel)&&
            (polarity==event.polarity)&&
            (x==event.x)&&(y==event.y)&&
            (orientation==event.orientation)&&
            (xFlow==event.xFlow)&&
            (yFlow==event.yFlow)&&
            (stamp==event.stamp)
            );
}


/******************************************************************************/
Bottle AddressEventFeatures::encode() const
{
    int word0=(2<<26)|((channel&0x01)<<16)|((y&0xff)<<8)|((x&0x7f)<<1)|(polarity&0x01);
    int word1=(3<<26)|((yFlow&0xff)<<16)|((xFlow&0xff)<<8)|(orientation&0xff);

    Bottle ret = vEvent::encode();
    ret.addInt(word0);
    ret.addInt(word1);
    return ret;
}


/******************************************************************************/
Property AddressEventFeatures::getContent() const
{
    Property prop=AddressEvent::getContent();
    prop.put("orientation",orientation);
    prop.put("xFlow",xFlow);
    prop.put("yFlow",yFlow);

    return prop;
}

    
/******************************************************************************/
//AddressEventCluster
/******************************************************************************/
AddressEventCluster::AddressEventCluster() //: AddressEvent()
{
    type="AE-C";

    channel=0;
    polarity=0;
    x=0;
    y=0;
    
    clId=0;
}

/******************************************************************************/
AddressEventCluster::~AddressEventCluster()
{

}


/******************************************************************************/
AddressEventCluster::AddressEventCluster(const AddressEventCluster &event)
{
    valid=event.valid;
    type=event.type;
    channel=event.channel;
    polarity=event.polarity;
    x=event.x;
    y=event.y;
    clId=event.clId;
    stamp = event.stamp;
}

/******************************************************************************/
AddressEventCluster::AddressEventCluster(const AddressEvent &event)
{
    valid=true;
    type="AE-C";
    channel=event.getChannel();
    polarity=event.getPolarity();
    x=event.getX();
    y=event.getY();
    clId=0;
    stamp = event.getStamp();
}

/******************************************************************************/
vEvent *AddressEventCluster::decode(const yarp::os::Bottle &packet, int &pos)
{
    vEvent * ee = vEvent::decode(packet, pos);
    AddressEventCluster * ae = 0;
    
    // check length
    if (ee && pos+nBytesCoded() <= packet.size())
    {
        ae = new AddressEventCluster(*ee);
        int word0=packet.get(pos).asInt();
        int word1=packet.get(pos+1).asInt();
      
        ae->polarity=word0&0x01;
        
        word0>>=1;
        ae->x=word0&0x7f;
        
        word0>>=7;
        ae->y=word0&0x7f;
        
        word0>>=7;
        ae->channel=word0&0x01;
        
        //word1
        ae->clId=word1&0xff;
        
        pos++;
    }
    if(ee) delete ee;
    
    return ae;
}

/******************************************************************************/
AddressEventCluster &AddressEventCluster::operator=(const AddressEventCluster &event)
{
    valid=event.valid;
    type=event.type;
    channel=event.channel;
    polarity=event.polarity;
    x=event.x;
    y=event.y;
    clId=event.clId;
    stamp = event.stamp;
    
    return *this;
}

/******************************************************************************/
AddressEventCluster &AddressEventCluster::operator=(const AddressEvent &event)
{
    valid=true;
    type=event.getType();
    channel=event.getChannel();
    polarity=event.getPolarity();
    x=event.getX();
    y=event.getY();
    clId=0;
    stamp = event.getStamp();

    return *this;
}

/******************************************************************************/
bool AddressEventCluster::operator==(const AddressEventCluster &event)
{
    return ((vEvent::operator==(event))&&
            (valid==event.valid)&&
            (channel==event.channel)&&
            (polarity==event.polarity)&&
            (x==event.x)&&(y==event.y)&&
            (clId==event.clId)
            );
}


/******************************************************************************/
Bottle AddressEventCluster::encode() const
{
    int word0=(4<<26)|((channel&0x01)<<16)|((y&0xff)<<8)|((x&0x7f)<<1)|(polarity&0x01);
    int word1=(5<<26)|(clId&0xff);
    
    Bottle ret = vEvent::encode(); // time stamp
    ret.addInt(word0);
    ret.addInt(word1);
    return ret;
}


/******************************************************************************/
Property AddressEventCluster::getContent() const
{
    Property prop=AddressEvent::getContent();
    prop.put("clId",clId);
    
    return prop;
}

/******************************************************************************/
//ClusterEvent
/******************************************************************************/
ClusterEvent::ClusterEvent(const vEvent &event)
{
    //most of the constructor is replicated in the assignment operator
    //so we just use that to construct
    *this = event;

}

/******************************************************************************/
<<<<<<< HEAD
ClusterEvent::ClusterEvent(const vEvent &event) //: ClusterEvent()
{
    type    = "CLE";
    //stamp   = 0;
    channel = 0;
    xCog    = 0;
    yCog    = 0;
    id      = 0;
    stamp = event.getStamp();
=======
vEvent &ClusterEvent::operator=(const vEvent &event)
{

    //copy timestamp and type
    vEvent::operator =(event);

    //copy other fields if it's compatible
    const ClusterEvent * aep = dynamic_cast<const ClusterEvent *>(&event);
    if(aep) {
        channel=aep->channel;
        xCog=aep->xCog;
        yCog=aep->yCog;
        id=aep->id;
    } else {
        channel = 0;
        xCog = 0;
        yCog = 0;
        id = 0;
    }

    //force the type to addressevent
    type = "CLE";

    return *this;
>>>>>>> 2680cfef
}

/******************************************************************************/
yarp::os::Bottle ClusterEvent::encode() const
{
    int word0=(8<<26)|((id&0x03ff)<<16)|((yCog&0xff)<<8)|((xCog&0x7f)<<1)|
            (channel&0x01);

    yarp::os::Bottle ret = vEvent::encode();
    ret.addInt(word0);
    return ret;
}

/******************************************************************************/

vEvent * ClusterEvent::decode(const yarp::os::Bottle &packet, int &pos)
{
    vEvent * ee = vEvent::decode(packet, pos);
    ClusterEvent * cle = 0;

    // check length
    if ( ee && pos+nBytesCoded() <= packet.size())
    {
        cle = new ClusterEvent(*ee);
        int word0=packet.get(pos).asInt();

        channel=word0&0x01;

        word0>>=1;
        xCog=word0&0x7f;

        word0>>=7;
        yCog=word0&0xff;
        word0>>=8;
        id=word0&0x03ff;

        pos++;


    }
    if(ee) delete ee;

    return cle;
}


/******************************************************************************/
bool ClusterEvent::operator==(const ClusterEvent &event)
{
    return ((vEvent::operator ==(event)) &&
            (channel==event.channel)&&
            (id==event.id)&&
            (xCog==event.xCog)&&
            (yCog==event.yCog));
}


/******************************************************************************/
Property ClusterEvent::getContent() const
{
    Property prop = vEvent::getContent();
    prop.put("channel",channel);
    prop.put("id",id);
    prop.put("xCog",xCog);
    prop.put("yCog",yCog);

    return prop;
}


/******************************************************************************/
/*   ClusterEventGauss                                                        */
/******************************************************************************/
ClusterEventGauss::ClusterEventGauss() //: ClusterEvent()
{
    type="CLE-G";

    stamp   = 0;
    channel = 0;
    xCog    = 0;
    yCog    = 0;
    id      = 0;

    numAE=0;
    xSigma2=0;
    ySigma2=0;
    xySigma=0;
    xVel=0;
    yVel=0;
}


/******************************************************************************/
ClusterEventGauss::ClusterEventGauss(const ClusterEventGauss &event)
{
    valid=event.valid;
    type=event.type;
    stamp   = event.stamp;
    channel=event.channel;
    id=event.id;
    xCog=event.xCog;
    yCog=event.yCog;
    xSigma2=event.xSigma2;
    ySigma2=event.ySigma2;
    xySigma=event.xySigma;
    xVel=event.xVel;
    yVel=event.yVel;
    numAE=event.numAE;
}

/******************************************************************************/

vEvent * ClusterEventGauss::decode(const yarp::os::Bottle &packet, int &pos)
{
    vEvent * ee = vEvent::decode(packet, pos);
    ClusterEvent * cle = 0;
    
    // check length
    if ( ee && pos+nBytesCoded() <= packet.size())
    {
        cle = new ClusterEvent(*ee);
        int word0=packet.get(pos).asInt();
        int word1=packet.get(pos+1).asInt();
        int word2=packet.get(pos+2).asInt();
        int word3=packet.get(pos+3).asInt();

        channel=word0&0x01;
        
        //word0
        word0>>=1;
        xCog=word0&0x7f;
        
        word0>>=7;
        yCog=word0&0xff;
        word0>>=8;
        id=word0&0x03ff;
        // word1
        numAE=word1&0x00ffffff;
        
        // word2
        xSigma2=word2&0xff;
        
        word2>>=8;
        ySigma2=word2&0xff;
        
        word2>>=8;
        xySigma=word2&0xff;
        
        // word3
        xVel=word3&0xff;
        
        word3>>=8;
        yVel=word3&0xff;
        
        type="CLE-G";

        pos++;
        
        
    }
    if(ee) delete ee;
    
    return cle;
}



/******************************************************************************/
ClusterEventGauss &ClusterEventGauss::operator=(const ClusterEventGauss &event)
{
    vEvent::operator =(event);
    channel=event.channel;
    id=event.id;
    xCog=event.xCog;
    yCog=event.yCog; 
    xSigma2=event.xSigma2;
    ySigma2=event.ySigma2;
    xySigma=event.xySigma;
    xVel=event.xVel;
    yVel=event.yVel;
    numAE=event.numAE;

    return *this;
}


/******************************************************************************/
bool ClusterEventGauss::operator==(const ClusterEventGauss &event)
{

    return ((vEvent::operator ==(event)) &&
            (type==event.type)&&
            (channel==event.channel)&&
            (id==event.id)&&(xCog==event.xCog)&&
            (yCog==event.yCog)&&
            (xSigma2==event.xSigma2)&&
            (ySigma2==event.ySigma2)&&
            (xySigma==event.xySigma)&&
            (xVel==event.xVel)&&
            (yVel==event.yVel)&&
            (numAE==event.numAE)
            );
}


/******************************************************************************/
Bottle ClusterEventGauss::encode() const
{   
    int word0=(19<<26)|((id&0xff)<<16)|((yCog&0x07f)<<8)|((xCog&0x7f)<<1)|(channel&0x01);
    int word1=(20<<26)|(numAE&0x00ffffff);
    int word2=(21<<26)|((xySigma&0xff)<<16)|((ySigma2&0xff)<<8)|(xSigma2&0xff);
    int word3=(22<<26)|((yVel&0xff)<<8)|(xVel&0xff);
    
    yarp::os::Bottle ret = vEvent::encode();
    ret.addInt(word0);
    ret.addInt(word1);
    ret.addInt(word2);
    ret.addInt(word3);
    return ret;
}


/******************************************************************************/
Property ClusterEventGauss::getContent() const
{
    Property prop=ClusterEvent::getContent(); 
    prop.put("numAE",numAE);
    prop.put("xSigma2",xSigma2);
    prop.put("ySigma2",ySigma2);
    prop.put("xySigma",xySigma);
    prop.put("xVel",xVel);
    prop.put("yVel",yVel);
    
    return prop;
}

}



<|MERGE_RESOLUTION|>--- conflicted
+++ resolved
@@ -138,20 +138,6 @@
     //copy timestamp and type (base class =operator)
     vEvent::operator =(event);
 
-<<<<<<< HEAD
-/******************************************************************************/
-AddressEvent::AddressEvent(const vEvent &event)// : AddressEvent()
-{
-    type="AE";
-    //stamp = 0;
-    
-    channel=0;
-    polarity=0;
-    x=0;
-    y=0;
-
-    stamp = event.getStamp();
-=======
     //copy other fields if it's compatible
     const AddressEvent * aep = dynamic_cast<const AddressEvent *>(&event);
     if(aep) {
@@ -170,7 +156,6 @@
     type = "AE";
 
     return *this;
->>>>>>> 2680cfef
 }
 
 /******************************************************************************/
@@ -215,24 +200,11 @@
 }
 
 
-<<<<<<< HEAD
-    const AddressEvent * aep = dynamic_cast<const AddressEvent *>(&event);
-    if(aep) {
-        channel=aep->channel;
-        polarity=aep->polarity;
-        x=aep->x;
-        y=aep->y;
-     }
-
-    return *this;
-}
-=======
->>>>>>> 2680cfef
 
 /******************************************************************************/
 bool AddressEvent::operator==(const AddressEvent &event)
 {
-    return ((vEvent::operator==(event)) && //checks type and stamp
+    return ((vEvent::operator==(event)) &&
             (channel==event.channel)&&
             (polarity==event.polarity)&&
             (x==event.x)&&
@@ -275,7 +247,6 @@
     orientation=event.orientation;
     xFlow=event.xFlow;
     yFlow=event.yFlow;
-    stamp = event.stamp;
 }
 
 
@@ -333,8 +304,7 @@
     orientation=event.orientation;
     xFlow=event.xFlow;
     yFlow=event.yFlow;
-    stamp = event.stamp;
-    
+
     return *this;
 }
 
@@ -342,17 +312,9 @@
 /******************************************************************************/
 bool AddressEventFeatures::operator==(const AddressEventFeatures &event)
 {
-    return (
-            (valid==event.valid)&&
-            (type==event.type)&&
-            (channel==event.channel)&&
-            (polarity==event.polarity)&&
-            (x==event.x)&&(y==event.y)&&
-            (orientation==event.orientation)&&
-            (xFlow==event.xFlow)&&
-            (yFlow==event.yFlow)&&
-            (stamp==event.stamp)
-            );
+    return ((valid==event.valid)&&(type==event.type)&&(channel==event.channel)&&
+            (polarity==event.polarity)&&(x==event.x)&&(y==event.y)&&
+            (orientation==event.orientation)&&(xFlow==event.xFlow)&&(yFlow==event.yFlow));
 }
 
 
@@ -362,7 +324,7 @@
     int word0=(2<<26)|((channel&0x01)<<16)|((y&0xff)<<8)|((x&0x7f)<<1)|(polarity&0x01);
     int word1=(3<<26)|((yFlow&0xff)<<16)|((xFlow&0xff)<<8)|(orientation&0xff);
 
-    Bottle ret = vEvent::encode();
+    Bottle ret;
     ret.addInt(word0);
     ret.addInt(word1);
     return ret;
@@ -380,151 +342,223 @@
     return prop;
 }
 
-    
-/******************************************************************************/
-//AddressEventCluster
-/******************************************************************************/
-AddressEventCluster::AddressEventCluster() //: AddressEvent()
-{
-    type="AE-C";
-
-    channel=0;
+
+/******************************************************************************/
+AddressEvent3D::AddressEvent3D()
+{
+    valid=true;
+    type="3D-AE";
+    disparity=0;
     polarity=0;
     x=0;
     y=0;
-    
-    clId=0;
-}
-
-/******************************************************************************/
-AddressEventCluster::~AddressEventCluster()
-{
-
-}
-
-
-/******************************************************************************/
-AddressEventCluster::AddressEventCluster(const AddressEventCluster &event)
-{
-    valid=event.valid;
-    type=event.type;
-    channel=event.channel;
+}
+
+/******************************************************************************/
+AddressEvent3D::AddressEvent3D(const AddressEvent3D &event)
+{
+    valid=event.valid;
+    type=event.type;
+    disparity=event.disparity;
     polarity=event.polarity;
     x=event.x;
     y=event.y;
-    clId=event.clId;
-    stamp = event.stamp;
-}
-
-/******************************************************************************/
-AddressEventCluster::AddressEventCluster(const AddressEvent &event)
-{
-    valid=true;
-    type="AE-C";
-    channel=event.getChannel();
-    polarity=event.getPolarity();
-    x=event.getX();
-    y=event.getY();
-    clId=0;
-    stamp = event.getStamp();
-}
-
-/******************************************************************************/
-vEvent *AddressEventCluster::decode(const yarp::os::Bottle &packet, int &pos)
-{
-    vEvent * ee = vEvent::decode(packet, pos);
-    AddressEventCluster * ae = 0;
-    
+}
+
+
+/******************************************************************************/
+AddressEvent3D::AddressEvent3D(const Bottle &packets, const int pos)
+{
+    valid=false;
+
     // check length
-    if (ee && pos+nBytesCoded() <= packet.size())
+    if ((pos+getLength()-1)<packets.size())
     {
-        ae = new AddressEventCluster(*ee);
-        int word0=packet.get(pos).asInt();
-        int word1=packet.get(pos+1).asInt();
-      
-        ae->polarity=word0&0x01;
-        
-        word0>>=1;
-        ae->x=word0&0x7f;
-        
-        word0>>=7;
-        ae->y=word0&0x7f;
-        
-        word0>>=7;
-        ae->channel=word0&0x01;
-        
-        //word1
-        ae->clId=word1&0xff;
-        
-        pos++;
+        int word0=packets.get(pos).asInt();
+
+        // check type and fill fields
+        if ((word0>>26)==1)
+        {
+            polarity=word0&0x01;
+
+            word0>>=1;
+            x=word0&0x7f;
+
+            word0>>=7;
+            y=word0&0xff;
+
+            word0>>=8;
+            disparity=word0&0xff;
+
+            type="3D-AE";
+            valid=true;
+        }
     }
-    if(ee) delete ee;
-    
-    return ae;
-}
-
-/******************************************************************************/
-AddressEventCluster &AddressEventCluster::operator=(const AddressEventCluster &event)
-{
-    valid=event.valid;
-    type=event.type;
-    channel=event.channel;
+}
+
+
+/******************************************************************************/
+AddressEvent3D &AddressEvent3D::operator=(const AddressEvent3D &event)
+{
+    valid=event.valid;
+    type=event.type;
+    disparity=event.disparity;
     polarity=event.polarity;
     x=event.x;
     y=event.y;
-    clId=event.clId;
-    stamp = event.stamp;
-    
+
     return *this;
 }
 
-/******************************************************************************/
-AddressEventCluster &AddressEventCluster::operator=(const AddressEvent &event)
-{
-    valid=true;
-    type=event.getType();
-    channel=event.getChannel();
-    polarity=event.getPolarity();
-    x=event.getX();
-    y=event.getY();
-    clId=0;
-    stamp = event.getStamp();
+
+/******************************************************************************/
+bool AddressEvent3D::operator==(const AddressEvent3D &event)
+{
+    return ((valid==event.valid)&&(type==event.type)&&(disparity==event.disparity)&&
+            (polarity==event.polarity)&&(x==event.x)&&(y==event.y));
+}
+
+
+/******************************************************************************/
+Bottle AddressEvent3D::encode() const
+{
+    int word0=(1<<26)|((disparity&0xff)<<16)|((y&0xff)<<8)|((x&0x7f)<<1)|(polarity&0x01);
+
+    Bottle ret;
+    ret.addInt(word0);
+    return ret;
+}
+
+
+/******************************************************************************/
+Property AddressEvent3D::getContent() const
+{
+    Property prop;
+    prop.put("type",type.c_str());
+    prop.put("disparity",disparity);
+    prop.put("polarity",polarity);
+    prop.put("x",x);
+    prop.put("y",y);
+
+    return prop;
+}
+
+
+/******************************************************************************/
+AddressEvent3DFeatures::AddressEvent3DFeatures() : AddressEvent3D()
+{
+    type="3D-AE-F";
+    orientation=0;
+    xFlow=0;
+    yFlow=0;
+}
+
+
+/******************************************************************************/
+AddressEvent3DFeatures::AddressEvent3DFeatures(const AddressEvent3DFeatures &event)
+{ 
+    valid=event.valid;
+    type=event.type;
+    disparity=event.disparity;
+    polarity=event.polarity;
+    x=event.x;
+    y=event.y;
+    orientation=event.orientation;
+    xFlow=event.xFlow;
+    yFlow=event.yFlow;
+}
+
+
+/******************************************************************************/
+AddressEvent3DFeatures::AddressEvent3DFeatures(const Bottle &packets, const int pos)
+{
+    valid=false;
+
+    // check length
+    if ((pos+getLength()-1)<packets.size())
+    {
+        int word0=packets.get(pos).asInt();
+        int word1=packets.get(pos+1).asInt();
+
+        // check type and fill fields
+        if (((word0>>26)==4)&&((word1>>26)==3))
+        {
+            // word0
+            polarity=word0&0x01;
+
+            word0>>=1;
+            x=word0&0x7f;
+
+            word0>>=7;
+            y=word0&0xff;
+
+            word0>>=8;
+            disparity=word0&0xff;
+
+            // word1
+            orientation=word1&0xff;
+
+            word1>>=8;
+            xFlow=word1&0xff;
+
+            word1>>=8;
+            yFlow=word1&0xff;
+
+            type="3D-AE-F";
+            valid=true;
+        }
+    }
+}
+
+
+/******************************************************************************/
+AddressEvent3DFeatures &AddressEvent3DFeatures::operator=(const AddressEvent3DFeatures &event)
+{
+    valid=event.valid;
+    type=event.type;
+    disparity=event.disparity;
+    polarity=event.polarity;
+    x=event.x;
+    y=event.y;
+    orientation=event.orientation;
+    xFlow=event.xFlow;
+    yFlow=event.yFlow;
 
     return *this;
 }
 
-/******************************************************************************/
-bool AddressEventCluster::operator==(const AddressEventCluster &event)
-{
-    return ((vEvent::operator==(event))&&
-            (valid==event.valid)&&
-            (channel==event.channel)&&
-            (polarity==event.polarity)&&
-            (x==event.x)&&(y==event.y)&&
-            (clId==event.clId)
-            );
-}
-
-
-/******************************************************************************/
-Bottle AddressEventCluster::encode() const
-{
-    int word0=(4<<26)|((channel&0x01)<<16)|((y&0xff)<<8)|((x&0x7f)<<1)|(polarity&0x01);
-    int word1=(5<<26)|(clId&0xff);
-    
-    Bottle ret = vEvent::encode(); // time stamp
-    ret.addInt(word0);
+
+/******************************************************************************/
+bool AddressEvent3DFeatures::operator==(const AddressEvent3DFeatures &event)
+{
+    return ((valid==event.valid)&&(type==event.type)&&(disparity==event.disparity)&&
+            (polarity==event.polarity)&&(x==event.x)&&(y==event.y)&&
+            (orientation==event.orientation)&&(xFlow==event.xFlow)&&
+            (yFlow==event.yFlow));
+}
+
+
+/******************************************************************************/
+Bottle AddressEvent3DFeatures::encode() const
+{
+    int word0=(4<<26)|((disparity&0xff)<<16)|((y&0xff)<<8)|((x&0x7f)<<1)|(polarity&0x01);
+    int word1=(3<<26)|((yFlow&0xff)<<16)|((xFlow&0xff)<<8)|(orientation&0xff);
+
+    Bottle ret;
+    ret.addInt(word0); 
     ret.addInt(word1);
     return ret;
 }
 
 
 /******************************************************************************/
-Property AddressEventCluster::getContent() const
-{
-    Property prop=AddressEvent::getContent();
-    prop.put("clId",clId);
-    
+Property AddressEvent3DFeatures::getContent() const
+{
+    Property prop=AddressEvent3D::getContent();
+    prop.put("orientation",orientation);
+    prop.put("xFlow",xFlow);
+    prop.put("yFlow",yFlow);
+
     return prop;
 }
 
@@ -540,17 +574,6 @@
 }
 
 /******************************************************************************/
-<<<<<<< HEAD
-ClusterEvent::ClusterEvent(const vEvent &event) //: ClusterEvent()
-{
-    type    = "CLE";
-    //stamp   = 0;
-    channel = 0;
-    xCog    = 0;
-    yCog    = 0;
-    id      = 0;
-    stamp = event.getStamp();
-=======
 vEvent &ClusterEvent::operator=(const vEvent &event)
 {
 
@@ -575,7 +598,6 @@
     type = "CLE";
 
     return *this;
->>>>>>> 2680cfef
 }
 
 /******************************************************************************/
@@ -647,24 +669,925 @@
 
 
 /******************************************************************************/
-/*   ClusterEventGauss                                                        */
-/******************************************************************************/
-ClusterEventGauss::ClusterEventGauss() //: ClusterEvent()
+//ClusterEventFeatures1
+/******************************************************************************/
+ClusterEventFeatures1::ClusterEventFeatures1() : ClusterEvent()
+{
+    type="CLE-F1";
+}
+
+
+/******************************************************************************/
+ClusterEventFeatures1::ClusterEventFeatures1(const Bottle &packets, const int pos)
+{
+    valid=false;
+
+    // check length
+    if ((pos+getLength()-1)<packets.size())
+    {
+        int word0=packets.get(pos).asInt();
+        int word1=packets.get(pos+1).asInt();
+
+        // check type and fill fields
+        if (((word0>>26)==9)&&((word1>>26)==10))
+        {
+            // word0
+            channel=word0&0x01;
+
+            word0>>=1;
+            xCog=word0&0x7f;
+
+            word0>>=7;
+            yCog=word0&0xff;
+
+            // word1
+            id=word1&0x00ffffff;
+
+            type="CLE-F1";
+            valid=true;
+        }
+    }
+}
+
+
+/******************************************************************************/
+Bottle ClusterEventFeatures1::encode() const
+{
+    int word0=(9<<26)|((yCog&0xff)<<8)|((xCog&0x7f)<<1)|(channel&0x01);
+    int word1=(10<<26)|(id&0x00ffffff);
+
+    Bottle ret;
+    ret.addInt(word0);
+    ret.addInt(word1);
+    return ret;
+}
+
+
+/******************************************************************************/
+ClusterEventFeatures2::ClusterEventFeatures2() : ClusterEventFeatures1()
+{
+    type="CLE-F2";
+    shapeType=0;
+    xSize=0;
+    ySize=0;
+    numAE=0;
+}
+
+
+/******************************************************************************/
+ClusterEventFeatures2::ClusterEventFeatures2(const ClusterEventFeatures2 &event)
+{
+    valid=event.valid;
+    type=event.type;
+    channel=event.channel;
+    id=event.id;
+    shapeType=event.shapeType;
+    xCog=event.xCog;
+    yCog=event.yCog;
+    xSize=event.xSize;
+    ySize=event.ySize;
+    numAE=event.numAE;
+}
+
+
+/******************************************************************************/
+ClusterEventFeatures2::ClusterEventFeatures2(const Bottle &packets, const int pos)
+{
+    valid=false;
+
+    // check length
+    if ((pos+getLength()-1)<packets.size())
+    {
+        int word0=packets.get(pos).asInt();
+        int word1=packets.get(pos+1).asInt();
+        int word2=packets.get(pos+2).asInt();
+
+        // check type and fill fields
+        if (((word0>>26)==9)&&((word1>>26)==11)&&((word2>>26)==12))
+        {
+            // word0
+            channel=word0&0x01;
+
+            word0>>=1;
+            xCog=word0&0x7f;
+
+            word0>>=7;
+            yCog=word0&0xff;
+            
+            word0>>=8;
+            id = word0&0xff;
+
+            // word1
+            numAE=word1&0x00ffffff;
+
+            // word2
+            xSize=word2&0xff;
+
+            word2>>=8;
+            ySize=word2&0xff;
+
+            word2>>=8;
+            shapeType=word2&0xff;
+
+            type="CLE-F2";
+            valid=true;
+        }
+    }
+}
+
+
+/******************************************************************************/
+ClusterEventFeatures2 &ClusterEventFeatures2::operator=(const ClusterEventFeatures2 &event)
+{
+    valid=event.valid;
+    type=event.type;
+    channel=event.channel;
+    id=event.id;
+    shapeType=event.shapeType;
+    xCog=event.xCog;
+    yCog=event.yCog;
+    xSize=event.xSize;
+    ySize=event.ySize;
+    numAE=event.numAE;
+
+    return *this;
+}
+
+
+/******************************************************************************/
+bool ClusterEventFeatures2::operator==(const ClusterEventFeatures2 &event)
+{
+    return ((valid==event.valid)&&(type==event.type)&&(channel==event.channel)&&
+            (id==event.id)&&(numAE==event.numAE)&&(shapeType==event.shapeType)&&(xCog==event.xCog)&&
+            (yCog==event.yCog)&&(xSize==event.xSize)&&(ySize==event.ySize));
+}
+
+
+/******************************************************************************/
+Bottle ClusterEventFeatures2::encode() const
+{
+    int word0=(9<<26) |((id & 0xff)<<16) | ((yCog&0xff)<<8)|((xCog&0x7f)<<1)|(channel&0x01);
+    int word1=(11<<26)|(numAE&0x00ffffff);
+    int word2=(12<<26)|((shapeType&0xff)<<16)|((ySize&0xff)<<8)|(xSize&0xff);
+
+    Bottle ret;
+    ret.addInt(word0);
+    ret.addInt(word1);
+    ret.addInt(word2);
+    return ret;
+}
+
+
+/******************************************************************************/
+Property ClusterEventFeatures2::getContent() const
+{
+    Property prop=ClusterEventFeatures1::getContent();
+    prop.put("shapeType",shapeType);
+    prop.put("xSize",xSize);
+    prop.put("ySize",ySize);
+    prop.put("numAE",numAE);
+
+    return prop;
+}
+
+
+/******************************************************************************/
+ClusterEventFeatures3::ClusterEventFeatures3() : ClusterEventFeatures2()
+{
+    type="CLE-F3";
+    shapeProb=0;
+    xVel=0;
+    yVel=0;
+    numAE=0;
+}
+
+
+/******************************************************************************/
+ClusterEventFeatures3::ClusterEventFeatures3(const ClusterEventFeatures3 &event)
+{
+    valid=event.valid;
+    type=event.type;
+    channel=event.channel;
+    id=event.id;
+    shapeType=event.shapeType;
+    shapeProb=event.shapeProb;
+    xCog=event.xCog;
+    yCog=event.yCog;
+    xSize=event.xSize;
+    ySize=event.ySize;
+    xVel=event.xVel;
+    yVel=event.yVel;
+    numAE=event.numAE;
+}
+
+
+/******************************************************************************/
+ClusterEventFeatures3::ClusterEventFeatures3(const Bottle &packets, const int pos)
+{
+    valid=false;
+
+    // check length
+    if ((pos+getLength()-1)<packets.size())
+    {
+        int word0=packets.get(pos).asInt();
+        int word1=packets.get(pos+1).asInt();
+        int word2=packets.get(pos+2).asInt();
+        int word3=packets.get(pos+3).asInt();
+
+        // check type and fill fields
+        if (((word0>>26)==9)&&((word1>>26)==11)&&
+            ((word2>>26)==13)&&((word3>>26)==14))
+        {
+            // word0
+            channel=word0&0x01;
+
+            word0>>=1;
+            xCog=word0&0x7f;
+
+            word0>>=7;
+            yCog=word0&0xff;
+
+            word0>>=8;
+            id=word0&0xff;
+
+            // word1
+            numAE=word1&0x00ffffff;
+
+            // word2
+            xSize=word2&0xff;
+
+            word2>>=8;
+            ySize=word2&0xff;
+
+            word2>>=8;
+            shapeType=word2&0xff;
+
+            // word3
+            xVel=word3&0xff;
+
+            word3>>=8;
+            yVel=word3&0xff;
+
+            word3>>=8;
+            shapeProb=word3&0xff;
+
+            type="CLE-F3";
+            valid=true;
+        }
+    }
+}
+
+
+/******************************************************************************/
+ClusterEventFeatures3 &ClusterEventFeatures3::operator=(const ClusterEventFeatures3 &event)
+{
+    valid=event.valid;
+    type=event.type;
+    channel=event.channel;
+    numAE=event.numAE;
+    shapeType=event.shapeType;
+    shapeProb=event.shapeProb;
+    xCog=event.xCog;
+    yCog=event.yCog;
+    xSize=event.xSize;
+    ySize=event.ySize;
+    xVel=event.xVel;
+    yVel=event.yVel;
+    numAE=event.numAE;
+    //id missing
+    return *this;
+}
+
+
+/******************************************************************************/
+bool ClusterEventFeatures3::operator==(const ClusterEventFeatures3 &event)
+{
+    return ((valid==event.valid)&&(type==event.type)&&(channel==event.channel)&&
+            (id==event.id)&&(numAE==event.numAE)&&(shapeType==event.shapeType)&&(shapeProb==event.shapeProb)&&
+            (xCog==event.xCog)&&(yCog==event.yCog)&&(xSize==event.xSize)&&(ySize==event.ySize)&&
+            (xVel==event.xVel)&&(yVel==event.yVel));
+}
+
+
+/******************************************************************************/
+Bottle ClusterEventFeatures3::encode() const
+{
+    int word0=(9<<26) |((id&0xff)<<8)|((yCog&0xff)<<8)|((xCog&0x7f)<<1)|(channel&0x01);
+    int word1=(11<<26)|(numAE&0x00ffffff);
+    int word2=(13<<26)|((shapeType&0xff)<<16)|((ySize&0xff)<<8)|(xSize&0xff);
+    int word3=(14<<26)|((shapeProb&0xff)<<16)|((yVel&0xff)<<8)|(xVel&0xff);
+
+    Bottle ret;
+    ret.addInt(word0);
+    ret.addInt(word1);
+    ret.addInt(word2);
+    ret.addInt(word3);
+    return ret;
+}
+
+
+/******************************************************************************/
+Property ClusterEventFeatures3::getContent() const
+{
+    Property prop=ClusterEventFeatures2::getContent();
+    prop.put("shapeProb",shapeProb);
+    prop.put("xVel",xVel);
+    prop.put("yVel",yVel);
+    prop.put("numAE",numAE);
+
+    return prop;
+}
+
+
+/******************************************************************************/
+ClusterEvent3D::ClusterEvent3D()
+{
+    valid=true;
+    type="3D-CLE";
+    channel=0;
+    disparity=0;
+    xCog=0;
+    yCog=0;
+}
+
+
+/******************************************************************************/
+ClusterEvent3D::ClusterEvent3D(const ClusterEvent3D &event)
+{
+    valid=event.valid;
+    type=event.type;
+    channel=event.channel;
+    disparity=event.disparity;
+    xCog=event.xCog;
+    yCog=event.yCog;
+}
+
+
+/******************************************************************************/
+ClusterEvent3D::ClusterEvent3D(const Bottle &packets, const int pos)
+{
+    valid=false;
+
+    // check length
+    if ((pos+getLength()-1)<packets.size())
+    {
+        int word0=packets.get(pos).asInt();
+
+        // check type and fill fields
+        if ((word0>>26)==16)
+        {
+            channel=word0&0x01;
+
+            word0>>=1;
+            xCog=word0&0x7f;
+
+            word0>>=7;
+            yCog=word0&0xff;
+
+            word0>>=8;
+            disparity=word0&0xff;
+
+            type="3D-CLE";
+            valid=true;
+        }
+    }
+}
+
+
+/******************************************************************************/
+ClusterEvent3D &ClusterEvent3D::operator=(const ClusterEvent3D &event)
+{
+    valid=event.valid;
+    type=event.type;
+    channel=event.channel;
+    disparity=event.disparity;
+    xCog=event.xCog;
+    yCog=event.yCog;
+
+    return *this;
+}
+
+
+/******************************************************************************/
+bool ClusterEvent3D::operator==(const ClusterEvent3D &event)
+{
+    return ((valid==event.valid)&&(type==event.type)&&(channel==event.channel)&&
+            (disparity==event.disparity)&&(xCog==event.xCog)&&(yCog==event.yCog));
+}
+
+
+/******************************************************************************/
+Bottle ClusterEvent3D::encode() const
+{
+    int word0=(16<<26)|((disparity&0xff)<<16)|((yCog&0xff)<<8)|((xCog&0x7f)<<1)|(channel&0x01);
+
+    Bottle ret;
+    ret.addInt(word0);
+    return ret;
+}
+
+
+/******************************************************************************/
+Property ClusterEvent3D::getContent() const
+{
+    Property prop;
+    prop.put("type",type.c_str());
+    prop.put("channel",channel);
+    prop.put("disparity",disparity);
+    prop.put("xCog",xCog);
+    prop.put("yCog",yCog);
+
+    return prop;
+}
+
+
+/******************************************************************************/
+ClusterEvent3DFeatures1::ClusterEvent3DFeatures1() : ClusterEvent3D()
+{
+    type="3D-CLE-F1";
+    numAE=0;
+}
+
+
+/******************************************************************************/
+ClusterEvent3DFeatures1::ClusterEvent3DFeatures1(const ClusterEvent3DFeatures1 &event)
+{
+    valid=event.valid;
+    type=event.type;
+    channel=event.channel;
+    disparity=event.disparity;
+    numAE=event.numAE;
+    xCog=event.xCog;
+    yCog=event.yCog;
+}
+
+
+/******************************************************************************/
+ClusterEvent3DFeatures1::ClusterEvent3DFeatures1(const Bottle &packets, const int pos)
+{
+    valid=false;
+
+    // check length
+    if ((pos+getLength()-1)<packets.size())
+    {
+        int word0=packets.get(pos).asInt();
+        int word1=packets.get(pos+1).asInt();
+
+        // check type and fill fields
+        if (((word0>>26)==17)&&((word1>>26)==10))
+        {
+            // word0
+            channel=word0&0x01;
+
+            word0>>=1;
+            xCog=word0&0x7f;
+
+            word0>>=7;
+            yCog=word0&0xff;
+
+            word0>>=8;
+            disparity=word0&0xff;
+
+            // word1
+            numAE=word1&0x00ffffff;
+
+            type="3D-CLE-F1";
+            valid=true;
+        }
+    }
+}
+
+
+/******************************************************************************/
+ClusterEvent3DFeatures1 &ClusterEvent3DFeatures1::operator=(const ClusterEvent3DFeatures1 &event)
+{
+    valid=event.valid;
+    type=event.type;
+    channel=event.channel;
+    disparity=event.disparity;
+    numAE=event.numAE;
+    xCog=event.xCog;
+    yCog=event.yCog;
+
+    return *this;
+}
+
+
+/******************************************************************************/
+bool ClusterEvent3DFeatures1::operator==(const ClusterEvent3DFeatures1 &event)
+{
+    return ((valid==event.valid)&&(type==event.type)&&(channel==event.channel)&&
+            (disparity==event.disparity)&&(numAE==event.numAE)&&
+            (xCog==event.xCog)&&(yCog==event.yCog));
+}
+
+
+/******************************************************************************/
+Bottle ClusterEvent3DFeatures1::encode() const
+{
+    int word0=(17<<26)|((disparity&0xff)<<16)|((yCog&0xff)<<8)|((xCog&0x7f)<<1)|(channel&0x01);
+    int word1=(10<<26)|(numAE&0x00ffffff);
+
+    Bottle ret;
+    ret.addInt(word0);
+    ret.addInt(word1);
+    return ret;
+}
+
+
+/******************************************************************************/
+Property ClusterEvent3DFeatures1::getContent() const
+{
+    Property prop=ClusterEvent3D::getContent();
+    prop.put("numAE",numAE);
+
+    return prop;
+}
+
+
+/******************************************************************************/
+ClusterEvent3DFeatures2::ClusterEvent3DFeatures2() : ClusterEvent3DFeatures1()
+{
+    type="3D-CLE-F2";
+    shapeType=0;
+    xSize=0;
+    ySize=0;
+}
+
+
+/******************************************************************************/
+ClusterEvent3DFeatures2::ClusterEvent3DFeatures2(const ClusterEvent3DFeatures2 &event)
+{
+    valid=event.valid;
+    type=event.type;
+    channel=event.channel;
+    disparity=event.disparity;
+    numAE=event.numAE;
+    xCog=event.xCog;
+    yCog=event.yCog;
+    shapeType=event.shapeType;
+    xSize=event.xSize;
+    ySize=event.ySize;
+}
+
+
+/******************************************************************************/
+ClusterEvent3DFeatures2::ClusterEvent3DFeatures2(const Bottle &packets, const int pos)
+{
+    valid=false;
+
+    // check length
+    if ((pos+getLength()-1)<packets.size())
+    {
+        int word0=packets.get(pos).asInt();
+        int word1=packets.get(pos+1).asInt();
+        int word2=packets.get(pos+2).asInt();
+
+        // check type and fill fields
+        if (((word0>>26)==17)&&((word1>>26)==11)&&((word2>>26)==12))
+        {
+            // word0
+            channel=word0&0x01;
+
+            word0>>=1;
+            xCog=word0&0x7f;
+
+            word0>>=7;
+            yCog=word0&0xff;
+
+            word0>>=8;
+            disparity=word0&0xff;
+
+            // word1
+            numAE=word1&0x00ffffff;
+
+            // word2
+            xSize=word2&0xff;
+
+            word2>>=8;
+            ySize=word2&0xff;
+
+            word2>>=8;
+            shapeType=word2&0xff;
+
+            type="3D-CLE-F2";
+            valid=true;
+        }
+    }
+}
+
+
+/******************************************************************************/
+ClusterEvent3DFeatures2 &ClusterEvent3DFeatures2::operator=(const ClusterEvent3DFeatures2 &event)
+{
+    valid=event.valid;
+    type=event.type;
+    channel=event.channel;
+    disparity=event.disparity;
+    numAE=event.numAE;
+    xCog=event.xCog;
+    yCog=event.yCog;
+    shapeType=event.shapeType;
+    xSize=event.xSize;
+    ySize=event.ySize;
+
+    return *this;
+}
+
+
+/******************************************************************************/
+bool ClusterEvent3DFeatures2::operator==(const ClusterEvent3DFeatures2 &event)
+{
+    return ((valid==event.valid)&&(type==event.type)&&(channel==event.channel)&&
+            (disparity==event.disparity)&&(numAE==event.numAE)&&(xCog==event.xCog)&&
+            (yCog==event.yCog)&&(shapeType==event.shapeType)&&(xSize==event.xSize)&&
+            (ySize==event.ySize));
+}
+
+
+/******************************************************************************/
+Bottle ClusterEvent3DFeatures2::encode() const
+{
+    int word0=(17<<26)|((disparity&0xff)<<16)|((yCog&0xff)<<8)|((xCog&0x7f)<<1)|(channel&0x01);
+    int word1=(11<<26)|(numAE&0x00ffffff);
+    int word2=(12<<26)|((shapeType&0xff)<<16)|((ySize&0xff)<<8)|(xSize&0xff);
+
+    Bottle ret;
+    ret.addInt(word0); 
+    ret.addInt(word1);
+    ret.addInt(word2);
+    return ret;
+}
+
+
+/******************************************************************************/
+Property ClusterEvent3DFeatures2::getContent() const
+{
+    Property prop=ClusterEvent3DFeatures1::getContent();
+    prop.put("shapeType",shapeType);
+    prop.put("xSize",xSize);
+    prop.put("ySize",ySize);
+
+    return prop;
+}
+
+
+/******************************************************************************/
+ClusterEvent3DFeatures3::ClusterEvent3DFeatures3() : ClusterEvent3DFeatures2()
+{
+    type="3D-CLE-F3";
+    shapeProb=0;
+    xVel=0;
+    yVel=0;
+}
+
+
+/******************************************************************************/
+ClusterEvent3DFeatures3::ClusterEvent3DFeatures3(const ClusterEvent3DFeatures3 &event)
+{
+    valid=event.valid;
+    type=event.type;
+    channel=event.channel;
+    disparity=event.disparity;
+    numAE=event.numAE;
+    xCog=event.xCog;
+    yCog=event.yCog;
+    shapeType=event.shapeType;
+    xSize=event.xSize;
+    ySize=event.ySize;
+    shapeProb=event.shapeProb;
+    xVel=event.xVel;
+    yVel=event.yVel;
+}
+
+
+/******************************************************************************/
+ClusterEvent3DFeatures3::ClusterEvent3DFeatures3(const Bottle &packets, const int pos)
+{
+    valid=false;
+
+    // check length
+    if ((pos+getLength()-1)<packets.size())
+    {
+        int word0=packets.get(pos).asInt();
+        int word1=packets.get(pos+1).asInt();
+        int word2=packets.get(pos+2).asInt();
+        int word3=packets.get(pos+3).asInt();
+
+        // check type and fill fields
+        if (((word0>>26)==17)&&((word1>>26)==11)&&
+            ((word2>>26)==13)&&((word3>>26)==14))
+        {
+            // word0
+            channel=word0&0x01;
+
+            word0>>=1;
+            xCog=word0&0x7f;
+
+            word0>>=7;
+            yCog=word0&0xff;
+
+            word0>>=8;
+            disparity=word0&0xff;
+
+            // word1
+            numAE=word1&0x00fffff;
+
+            // word2
+            xSize=word2&0xff;
+
+            word2>>=8;
+            ySize=word2&0xff;
+
+            word2>>=8;
+            shapeType=word2&0xff;
+
+            // word3
+            xVel=word3&0xff;
+
+            word3>>=8;
+            yVel=word3&0xff;
+
+            word3>>=8;
+            shapeProb=word3&0xff;
+
+            type="3D-CLE-F3";
+            valid=true;
+        }
+    }
+}
+
+
+/******************************************************************************/
+ClusterEvent3DFeatures3 &ClusterEvent3DFeatures3::operator=(const ClusterEvent3DFeatures3 &event)
+{
+    valid=event.valid;
+    type=event.type;
+    channel=event.channel;
+    disparity=event.disparity;
+    numAE=event.numAE;
+    xCog=event.xCog;
+    yCog=event.yCog;
+    shapeType=event.shapeType;
+    xSize=event.xSize;
+    ySize=event.ySize;
+    shapeProb=event.shapeProb;
+    xVel=event.xVel;
+    yVel=event.yVel;
+
+    return *this;
+}
+
+
+/******************************************************************************/
+bool ClusterEvent3DFeatures3::operator==(const ClusterEvent3DFeatures3 &event)
+{
+    return ((valid==event.valid)&&(type==event.type)&&(channel==event.channel)&&
+            (disparity==event.disparity)&&(numAE==event.numAE)&&(xCog==event.xCog)&&
+            (yCog==event.yCog)&&(shapeType==event.shapeType)&&(xSize==event.xSize)&&
+            (ySize==event.ySize)&&(shapeProb=event.shapeProb)&&(xVel==event.xVel)&&
+            (yVel==event.yVel));
+}
+
+
+/******************************************************************************/
+Bottle ClusterEvent3DFeatures3::encode() const
+{
+    int word0=(17<<26)|((disparity&0xff)<<16)|((yCog&0xff)<<8)|((xCog&0x7f)<<1)|(channel&0x01);
+    int word1=(11<<26)|(numAE&0x00ffffff);
+    int word2=(13<<26)|((shapeType&0xff)<<16)|((ySize&0xff)<<8)|(xSize&0xff);
+    int word3=(14<<26)|((shapeProb&0xff)<<16)|((yVel&0xff)<<8)|(xVel&0xff);
+
+    Bottle ret;
+    ret.addInt(word0);
+    ret.addInt(word1);
+    ret.addInt(word2);
+    ret.addInt(word3);
+    return ret;
+}
+
+
+/******************************************************************************/
+Property ClusterEvent3DFeatures3::getContent() const
+{
+    Property prop=ClusterEvent3DFeatures2::getContent();
+    prop.put("shapeProb",shapeProb);
+    prop.put("xVel",xVel);
+    prop.put("yVel",yVel);
+
+    return prop;
+}
+
+/******************************************************************************/
+HoughEvent::HoughEvent()
+{
+    valid   = true;
+    type    = "HGE";
+    channel = 0;
+    radius  = 0;
+    xCoc    = 0;
+    yCoc    = 0;
+}
+
+
+/******************************************************************************/
+HoughEvent::HoughEvent(const HoughEvent &event)
+{
+    valid   = event.valid;
+    type    = event.type;
+    channel = event.channel;
+    radius  = event.radius;
+    xCoc    = event.xCoc;
+    yCoc    = event.yCoc;
+}
+
+
+/******************************************************************************/
+HoughEvent::HoughEvent(const Bottle &packets, const int pos)
+{
+    valid = false;
+
+    // check length
+    if ((pos + getLength()-1) < packets.size())
+    {
+        int word0=packets.get(pos).asInt();
+
+        // check type and fill fields
+        if ((word0>>26)==24)
+        {
+            channel = word0&0x01;
+
+            word0 >>= 1;
+            xCoc = word0&0x7f;
+
+            word0 >>= 7;
+            yCoc = word0&0xff;
+
+            word0 >>= 8;
+            radius = word0&0x03ff;
+
+            type  = "HGE";
+            valid = true;
+        }
+    }
+}
+
+
+/******************************************************************************/
+HoughEvent &HoughEvent::operator=(const HoughEvent &event)
+{
+    valid   = event.valid;
+    type    = event.type;
+    channel = event.channel;
+    radius  = event.radius;
+    xCoc    = event.xCoc;
+    yCoc    = event.yCoc;
+
+    return *this;
+}
+
+
+/******************************************************************************/
+bool HoughEvent::operator==(const HoughEvent &event)
+{
+    return ((valid==event.valid)&&(type==event.type)&&(channel==event.channel)&&
+            (radius==event.radius)&&(xCoc==event.xCoc)&&(yCoc==event.yCoc));
+}
+
+
+/******************************************************************************/
+Bottle HoughEvent::encode() const
+{
+    int word0=(24<<26)|((radius&0x03ff)<<16)|((yCoc&0xff)<<8)|((xCoc&0x7f)<<1)|(channel&0x01);
+
+    Bottle ret;
+    ret.addInt(word0);
+    return ret;
+}
+
+
+/******************************************************************************/
+Property HoughEvent::getContent() const
+{
+    Property prop;
+    prop.put("type",type.c_str());
+    prop.put("channel",channel);
+    prop.put("radius",radius);
+    prop.put("xCoc",xCoc);
+    prop.put("yCoc",yCoc);
+
+    return prop;
+}
+
+
+/******************************************************************************/
+ClusterEventGauss::ClusterEventGauss() : ClusterEvent()
 {
     type="CLE-G";
-
-    stamp   = 0;
-    channel = 0;
-    xCog    = 0;
-    yCog    = 0;
-    id      = 0;
-
     numAE=0;
     xSigma2=0;
     ySigma2=0;
     xySigma=0;
-    xVel=0;
-    yVel=0;
 }
 
 
@@ -673,7 +1596,6 @@
 {
     valid=event.valid;
     type=event.type;
-    stamp   = event.stamp;
     channel=event.channel;
     id=event.id;
     xCog=event.xCog;
@@ -681,72 +1603,62 @@
     xSigma2=event.xSigma2;
     ySigma2=event.ySigma2;
     xySigma=event.xySigma;
-    xVel=event.xVel;
-    yVel=event.yVel;
     numAE=event.numAE;
 }
 
-/******************************************************************************/
-
-vEvent * ClusterEventGauss::decode(const yarp::os::Bottle &packet, int &pos)
-{
-    vEvent * ee = vEvent::decode(packet, pos);
-    ClusterEvent * cle = 0;
-    
+
+/******************************************************************************/
+ClusterEventGauss::ClusterEventGauss(const Bottle &packets, const int pos)
+{
+    valid=false;
+
     // check length
-    if ( ee && pos+nBytesCoded() <= packet.size())
-    {
-        cle = new ClusterEvent(*ee);
-        int word0=packet.get(pos).asInt();
-        int word1=packet.get(pos+1).asInt();
-        int word2=packet.get(pos+2).asInt();
-        int word3=packet.get(pos+3).asInt();
-
-        channel=word0&0x01;
-        
-        //word0
-        word0>>=1;
-        xCog=word0&0x7f;
-        
-        word0>>=7;
-        yCog=word0&0xff;
-        word0>>=8;
-        id=word0&0x03ff;
-        // word1
-        numAE=word1&0x00ffffff;
-        
-        // word2
-        xSigma2=word2&0xff;
-        
-        word2>>=8;
-        ySigma2=word2&0xff;
-        
-        word2>>=8;
-        xySigma=word2&0xff;
-        
-        // word3
-        xVel=word3&0xff;
-        
-        word3>>=8;
-        yVel=word3&0xff;
-        
-        type="CLE-G";
-
-        pos++;
-        
-        
+    if ((pos+getLength()-1)<packets.size())
+    {   
+        int word0=packets.get(pos).asInt();
+        int word1=packets.get(pos+1).asInt();
+        int word2=packets.get(pos+2).asInt();
+ 
+        // check type and fill fields
+        if (((word0>>26)==19)&&((word1>>26)==20)&&
+            ((word2>>26)==21))
+        {
+           // word0
+            channel=word0&0x01;
+
+            word0>>=1;
+            xCog=word0&0x7f;
+ 
+            word0>>=7;
+            yCog=word0&0x7f;
+
+            word0>>=8;
+            id=word0&0xff;
+ 
+            // word1
+            numAE=word1&0x00ffffff;
+
+            // word2
+            xSigma2=word2&0xff;
+
+            word2>>=8;
+            ySigma2=word2&0xff;
+
+            word2>>=8;
+            xySigma=word2&0xff;
+
+            type="CLE-G";
+            valid=true;
+        }
     }
-    if(ee) delete ee;
-    
-    return cle;
-}
-
+}
 
 
 /******************************************************************************/
 ClusterEventGauss &ClusterEventGauss::operator=(const ClusterEventGauss &event)
 {
-    vEvent::operator =(event);
+    valid=event.valid;
+    type=event.type;
     channel=event.channel;
     id=event.id;
     xCog=event.xCog;
@@ -754,8 +1666,6 @@
     xSigma2=event.xSigma2;
     ySigma2=event.ySigma2;
     xySigma=event.xySigma;
-    xVel=event.xVel;
-    yVel=event.yVel;
     numAE=event.numAE;
 
     return *this;
@@ -766,18 +1676,7 @@
 bool ClusterEventGauss::operator==(const ClusterEventGauss &event)
 {
 
-    return ((vEvent::operator ==(event)) &&
-            (type==event.type)&&
-            (channel==event.channel)&&
-            (id==event.id)&&(xCog==event.xCog)&&
-            (yCog==event.yCog)&&
-            (xSigma2==event.xSigma2)&&
-            (ySigma2==event.ySigma2)&&
-            (xySigma==event.xySigma)&&
-            (xVel==event.xVel)&&
-            (yVel==event.yVel)&&
-            (numAE==event.numAE)
-            );
+    return ((valid==event.valid)&&(type==event.type)&&(channel==event.channel)&&(id==event.id)&&(xCog==event.xCog)&&(yCog==event.yCog)&&(xSigma2==event.xSigma2)&&(ySigma2==event.ySigma2)&&(xySigma==event.xySigma)&&(numAE==event.numAE));
 }
 
 
@@ -787,13 +1686,11 @@
     int word0=(19<<26)|((id&0xff)<<16)|((yCog&0x07f)<<8)|((xCog&0x7f)<<1)|(channel&0x01);
     int word1=(20<<26)|(numAE&0x00ffffff);
     int word2=(21<<26)|((xySigma&0xff)<<16)|((ySigma2&0xff)<<8)|(xSigma2&0xff);
-    int word3=(22<<26)|((yVel&0xff)<<8)|(xVel&0xff);
     
-    yarp::os::Bottle ret = vEvent::encode();
+    Bottle ret;
     ret.addInt(word0);
     ret.addInt(word1);
     ret.addInt(word2);
-    ret.addInt(word3);
     return ret;
 }
 
@@ -806,9 +1703,7 @@
     prop.put("xSigma2",xSigma2);
     prop.put("ySigma2",ySigma2);
     prop.put("xySigma",xySigma);
-    prop.put("xVel",xVel);
-    prop.put("yVel",yVel);
-    
+
     return prop;
 }
 
