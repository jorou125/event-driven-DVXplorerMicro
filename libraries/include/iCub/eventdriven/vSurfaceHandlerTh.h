/*
 *   Copyright (C) 2017 Event-driven Perception for Robotics
 *   Author: arren.glover@iit.it
 *
 *   This program is free software: you can redistribute it and/or modify
 *   it under the terms of the GNU Lesser General Public License as published by
 *   the Free Software Foundation, either version 3 of the License, or
 *   (at your option) any later version.
 *
 *   This program is distributed in the hope that it will be useful,
 *   but WITHOUT ANY WARRANTY; without even the implied warranty of
 *   MERCHANTABILITY or FITNESS FOR A PARTICULAR PURPOSE.  See the
 *   GNU General Public License for more details.
 *
 *   You should have received a copy of the GNU Lesser General Public License
 *   along with this program.  If not, see <https://www.gnu.org/licenses/>.
 */

#ifndef __VSURFACEHANDLER__
#define __VSURFACEHANDLER__

#include <yarp/os/all.h>
#include <iCub/eventdriven/vBottle.h>
#include <iCub/eventdriven/vCodec.h>
#include <iCub/eventdriven/vWindow_basic.h>
#include <iCub/eventdriven/vWindow_adv.h>
#include <iCub/eventdriven/vFilters.h>
#include <iCub/eventdriven/vPort.h>
#include <deque>
#include <string>
#include <map>

namespace ev {

/// \brief an asynchronous reading port that accepts vBottles and decodes them
class queueAllocator : public yarp::os::BufferedPort<ev::vBottle>
{
private:

    std::deque<ev::vQueue *> qq;
    std::deque<yarp::os::Stamp> sq;
    yarp::os::Mutex m;
    yarp::os::Semaphore dataready;

    unsigned int qlimit;
    unsigned int delay_nv;
    long unsigned int delay_t;
    double event_rate;

public:

    /// \brief constructor
    queueAllocator()
    {
        qlimit = 0;
        delay_nv = 0;
        delay_t = 0;
        event_rate = 0;

        dataready.wait();

        useCallback();
        setStrict();
    }

    /// \brief desctructor
    ~queueAllocator()
    {
        m.lock();
        for(std::deque<ev::vQueue *>::iterator i = qq.begin(); i != qq.end(); i++)
            delete *i;
        qq.clear();
        m.unlock();
    }

    /// \brief the callback decodes the incoming vBottle and adds it to the
    /// list of received vBottles. The yarp, and event timestamps are updated.
    void onRead(ev::vBottle &inputbottle)
    {
        //make a new vQueue
        m.lock();

        if(qlimit && qq.size() >= qlimit) {
            m.unlock();
            return;
        }
        qq.push_back(new vQueue);
        yarp::os::Stamp yarpstamp;
        getEnvelope(yarpstamp);
        sq.push_back(yarpstamp);

        m.unlock();


        //and decode the data
        inputbottle.addtoendof<ev::AddressEvent>(*(qq.back()));

        //update the meta data
        m.lock();
        delay_nv += qq.back()->size();
        int dt = qq.back()->back()->stamp - qq.back()->front()->stamp;
        if(dt < 0) dt += vtsHelper::max_stamp;
        delay_t += dt;
        if(dt)
            event_rate = qq.back()->size() / (double)dt;
        m.unlock();

        //if getNextQ is blocking - let it get the new data
        dataready.post();
    }

    /// \brief ask for a pointer to the next vQueue. Blocks if no data is ready.
    ev::vQueue* read(yarp::os::Stamp &yarpstamp)
    {
        static vQueue * working_queue = nullptr;
        if(working_queue) {
            m.lock();

            delay_nv -= qq.front()->size();
            int dt = qq.front()->back()->stamp - qq.front()->front()->stamp;
            if(dt < 0) dt += vtsHelper::max_stamp;
            delay_t -= dt;

            delete qq.front();
            qq.pop_front();
            sq.pop_front();
            m.unlock();
        }
        dataready.wait();
        if(qq.size()) {
            yarpstamp = sq.front();
            working_queue = qq.front();
            return working_queue;
        }  else {
            return 0;
        }

    }

    /// \brief remove the most recently read vQueue from the list and deallocate
    /// the memory
    void scrapQ()
    {
        m.lock();

        delay_nv -= qq.front()->size();
        int dt = qq.front()->back()->stamp - qq.front()->front()->stamp;
        if(dt < 0) dt += vtsHelper::max_stamp;
        delay_t -= dt;

        delete qq.front();
        qq.pop_front();
        sq.pop_front();
        m.unlock();
    }

    /// \brief set the maximum number of qs that can be stored in the buffer.
    /// A value of 0 keeps all qs.
    void setQLimit(unsigned int number_of_qs)
    {
        qlimit = number_of_qs;
    }

    /// \brief unBlocks the blocking call in getNextQ. Useful to ensure a
    /// graceful shutdown. No guarantee the return of getNextQ will be valid.
    void releaseDataLock()
    {
        dataready.post();
    }

    /// \brief ask for the number of vQueues currently allocated.
    int queryunprocessed()
    {
        return qq.size();
    }

    /// \brief ask for the number of events in all vQueues.
    unsigned int queryDelayN()
    {
        return delay_nv;
    }

    /// \brief ask for the total time spanned by all vQueues.
    double queryDelayT()
    {
        return delay_t * vtsHelper::tsscaler;
    }

    /// \brief ask for the high precision event rate
    double queryRate()
    {
        return event_rate * vtsHelper::vtsscaler;
    }

    std::string delayStatString()
    {
        std::ostringstream oss;
        oss << queryunprocessed() << " " << queryDelayN() <<
               " " << queryDelayT() << " " << queryRate();
        return oss.str();
    }

};

/// \brief asynchronously read events and push them in a vSurface
class surfaceThread : public yarp::os::Thread
{
private:

    ev::temporalSurface surfaceLeft;
    ev::temporalSurface surfaceRight;

    queueAllocator allocatorCallback;

    yarp::os::Mutex m;
    yarp::os::Stamp yarpstamp;
    unsigned int ctime;

    int vcount;


public:

    surfaceThread()
    {
        vcount = 0;
        ctime = 0;
    }

    void configure(int height, int width)
    {
        surfaceLeft = ev::temporalSurface(width, height);
        surfaceRight = ev::temporalSurface(width, height);
    }

    bool open(std::string portname)
    {
        if(!allocatorCallback.open(portname))
            return false;
        start();
        return true;
    }

    void onStop()
    {
        allocatorCallback.close();
        allocatorCallback.releaseDataLock();
    }

    void run()
    {
        while(true) {

            ev::vQueue *q = 0;
            while(!q && !isStopping()) {
                q = allocatorCallback.read(yarpstamp);
            }
            if(isStopping()) break;

            for(ev::vQueue::iterator qi = q->begin(); qi != q->end(); qi++) {

                m.lock();

                vcount++;

                ctime = (*qi)->stamp;

                if((*qi)->getChannel() == 0)
                    surfaceLeft.fastAddEvent(*qi);
                else if((*qi)->getChannel() == 1)
                    surfaceRight.fastAddEvent(*qi);
                else
                    std::cout << "Unknown channel" << std::endl;

                m.unlock();

            }

            //allocatorCallback.scrapQ();

        }

    }

    yarp::os::Stamp queryROI(ev::vQueue &fillq, int c, unsigned int t, int x, int y, int r)
    {

        //if(!vcount) return false;

        m.lock();
        if(c == 0)
            fillq = surfaceLeft.getSurf_Tlim(t, x, y, r);
        else
            fillq = surfaceRight.getSurf_Tlim(t, x, y, r);
        vcount = 0;
        m.unlock();
        return yarpstamp;
    }

    yarp::os::Stamp queryWindow(ev::vQueue &fillq, int c, unsigned int t)
    {

        m.lock();
        if(c == 0)
            fillq = surfaceLeft.getSurf_Tlim(t);
        else
            fillq = surfaceRight.getSurf_Tlim(t);
        vcount = 0;
        m.unlock();

        return yarpstamp;
    }

    unsigned int queryVTime()
    {
        return ctime;
    }

};

/// \brief asynchronously read events and push them in a historicalSurface
class hSurfThread : public yarp::os::Thread
{
private:

    int maxcpudelay; //maximum delay between v time and cpu time (in v time)

    queueAllocator allocatorCallback;
    historicalSurface surfaceleft;
    historicalSurface surfaceright;
    yarp::os::Mutex m;

    //current stamp to propagate
    yarp::os::Stamp ystamp;
    unsigned int vstamp;

    //synchronising value (add to it when stamps come in, subtract from it
    // when querying events).
    double cputimeL;
    int cpudelayL;
    double cputimeR;
    int cpudelayR;

public:

    hSurfThread()
    {
        vstamp = 0;
        cpudelayL = cpudelayR = 0;
        cputimeL = cputimeR = yarp::os::Time::now();
        maxcpudelay = 0.05 * vtsHelper::vtsscaler;
    }

    void configure(int height, int width, double maxcpudelay)
    {
        this->maxcpudelay = maxcpudelay * vtsHelper::vtsscaler;
        surfaceleft.initialise(height, width);
        surfaceright.initialise(height, width);
    }

    bool open(std::string portname)
    {
        if(!allocatorCallback.open(portname))
            return false;

        start();
        return true;
    }

    void onStop()
    {
        allocatorCallback.close();
        allocatorCallback.releaseDataLock();
    }


    void run()
    {
        static int maxqs = 4;
        bool allowproc = true;

        while(true) {

            ev::vQueue *q = 0;
            while(!q && !isStopping()) {
                q = allocatorCallback.read(ystamp);
            }
            if(isStopping()) break;


            int nqs = allocatorCallback.queryunprocessed();

            if(allowproc)
                m.lock();

            if(nqs >= maxqs)
                allowproc = false;
            else if(nqs < maxqs)
                allowproc = true;

            int dt = q->back()->stamp - vstamp;
            if(dt < 0) dt += vtsHelper::max_stamp;
            cpudelayL += dt;
            cpudelayR += dt;
            vstamp = q->back()->stamp;

            for(ev::vQueue::iterator qi = q->begin(); qi != q->end(); qi++) {

                if((*qi)->getChannel() == 0)
                    surfaceleft.addEvent(*qi);
                else if((*qi)->getChannel() == 1)
                    surfaceright.addEvent(*qi);

            }

            if(allowproc)
                m.unlock();

            //allocatorCallback.scrapQ();

        }

    }

    vQueue queryROI(int channel, int numEvts, int r)
    {

        vQueue q;

        m.lock();
        double cpunow = yarp::os::Time::now();

        if(channel == 0) {

            cpudelayL -= (cpunow - cputimeL) * vtsHelper::vtsscaler * 1.1;
            cputimeL = cpunow;

            if(cpudelayL < 0) cpudelayL = 0;
            if(cpudelayL > maxcpudelay) {
                yWarning() << "CPU delay hit maximum";
                cpudelayL = maxcpudelay;
            }

            surfaceleft.getSurfaceN(q, cpudelayL, numEvts, r);
        }
        else {

            cpudelayR -= (cpunow - cputimeR) * vtsHelper::vtsscaler * 1.1;
            cputimeR = cpunow;

            if(cpudelayR < 0) cpudelayR = 0;
            if(cpudelayR > maxcpudelay) {
                yWarning() << "CPU delay hit maximum";
                cpudelayR = maxcpudelay;
            }

            surfaceright.getSurfaceN(q, cpudelayR, numEvts, r);
        }

        m.unlock();

        return q;
    }

    vQueue queryROI(int channel, unsigned int querySize, int x, int y, int r)
    {


        vQueue q;

        m.lock();

        double cpunow = yarp::os::Time::now();

        if(channel == 0) {

            cpudelayL -= (cpunow - cputimeL) * vtsHelper::vtsscaler * 1.01;
            cputimeL = cpunow;

            if(cpudelayL < 0) cpudelayL = 0;
            if(cpudelayL > maxcpudelay) {
                yWarning() << "CPU delay hit maximum";
                cpudelayL = maxcpudelay;
            }

            q = surfaceleft.getSurface(cpudelayL, querySize, r, x, y);
        } else {

            cpudelayR -= (cpunow - cputimeR) * vtsHelper::vtsscaler * 1.01;
            cputimeR = cpunow;

            if(cpudelayR < 0) cpudelayR = 0;
            if(cpudelayR > maxcpudelay) {
                yWarning() << "CPU delay hit maximum";
                cpudelayR = maxcpudelay;
            }

            q = surfaceright.getSurface(cpudelayR, querySize, r, x, y);
        }

        m.unlock();

        return q;
    }

    vQueue queryWindow(int channel, unsigned int querySize)
    {
        vQueue q;

        m.lock();

        double cpunow = yarp::os::Time::now();

        if(channel == 0) {

            cpudelayL -= (cpunow - cputimeL) * vtsHelper::vtsscaler * 1.01;
            cputimeL = cpunow;

            if(cpudelayL < 0) cpudelayL = 0;
            if(cpudelayL > maxcpudelay) {
                yWarning() << "CPU delay hit maximum";
                cpudelayL = maxcpudelay;
            }

            q = surfaceleft.getSurface(cpudelayL, querySize);
        }
        else {

            cpudelayR -= (cpunow - cputimeR) * vtsHelper::vtsscaler * 1.01;
            cputimeR = cpunow;

            if(cpudelayR < 0) cpudelayR = 0;
            if(cpudelayR > maxcpudelay) {
                yWarning() << "CPU delay hit maximum";
                cpudelayR = maxcpudelay;
            }

            q = surfaceright.getSurface(cpudelayR, querySize);
        }

        m.unlock();

        return q;
    }

    double queryDelay(int channel = 0)
    {
        if(channel) {
            return cpudelayR * vtsHelper::tsscaler;
        } else {
            return cpudelayL * vtsHelper::tsscaler;
        }
    }

    yarp::os::Stamp queryYstamp()
    {
        return ystamp;
    }

    int queryVstamp(int channel = 0)
    {
        int modvstamp;
        m.lock();
        if(channel) {
            modvstamp = vstamp - cpudelayR;
        } else {
            modvstamp = vstamp - cpudelayL;
        }
        m.unlock();

        if(modvstamp < 0) modvstamp += vtsHelper::max_stamp;
        return modvstamp;

    }

    int queryQDelay()
    {
        return allocatorCallback.queryunprocessed();
    }

};

/// \brief automatically accept events from a port and push them into a
/// vTempWindow
class tWinThread : public yarp::os::Thread
{
private:

    ev::vGenReadPort allocatorCallback;
    //ev::queueAllocator allocatorCallback;
    vTempWindow windowleft;
    vTempWindow windowright;

    yarp::os::Mutex safety;

    int strictUpdatePeriod;
    int currentPeriod;
    yarp::os::Mutex waitforquery;
    yarp::os::Stamp yarpstamp;
    unsigned int ctime;
    bool updated;

public:

    tWinThread()
    {
        ctime = 0;
        strictUpdatePeriod = 0;
        currentPeriod = 0;
<<<<<<< HEAD
=======
        updated = false;
>>>>>>> ae3568d9
    }

    bool open(std::string portname, int period = 0)
    {
        strictUpdatePeriod = period;
        if(strictUpdatePeriod) yInfo() << "Forced update every" << period * vtsHelper::tsscaler <<"s, or"<< period << "event timestamps";
        if(!allocatorCallback.open(portname))
            return false;

        return start();
    }

    void onStop()
    {
        allocatorCallback.close();
<<<<<<< HEAD
        allocatorCallback.releaseDataLock();
=======
        //allocatorCallback.releaseDataLock();
>>>>>>> ae3568d9
        waitforquery.unlock();
    }

    void run()
    {
        if(strictUpdatePeriod) {
            safety.lock();
            waitforquery.lock();
        }
<<<<<<< HEAD

        while(!isStopping()) {
=======
>>>>>>> ae3568d9

        while(!isStopping()) {


<<<<<<< HEAD
                if(!strictUpdatePeriod) safety.lock();

                if(strictUpdatePeriod) {
                    int dt = (*qi)->stamp - ctime;
                    if(dt < 0) dt += vtsHelper::max_stamp;
                    currentPeriod += dt;
                    if(currentPeriod > strictUpdatePeriod) {
                        safety.unlock();
                        waitforquery.lock();
                        safety.lock();
                        currentPeriod = 0;
                    }

                }
                ctime = (*qi)->stamp;
=======
            const ev::vQueue *q = allocatorCallback.read(yarpstamp);
            if(!q) break;

            if(!strictUpdatePeriod) safety.lock();
>>>>>>> ae3568d9

            if(!ctime) ctime = q->front()->stamp;

            for(ev::vQueue::const_iterator qi = q->begin(); qi != q->end(); qi++) {
                if((*qi)->getChannel() == 0)
                    windowleft.addEvent(*qi);
                else if((*qi)->getChannel() == 1)
                    windowright.addEvent(*qi);
            }

<<<<<<< HEAD
                if(!strictUpdatePeriod) safety.unlock();
=======
            if(strictUpdatePeriod) {
                int dt = q->back()->stamp - ctime;
                if(dt < 0) dt += vtsHelper::max_stamp;
                currentPeriod += dt;
                if(currentPeriod > strictUpdatePeriod) {
                    safety.unlock();
                    waitforquery.lock();
                    safety.lock();
                    currentPeriod = 0;
                }
>>>>>>> ae3568d9

            }

            ctime = q->back()->stamp;

<<<<<<< HEAD
=======
            updated = true;

            if(!strictUpdatePeriod) safety.unlock();

>>>>>>> ae3568d9
        }
        if(strictUpdatePeriod)
            safety.unlock();
    }

    vQueue queryWindow(int channel)
    {
        vQueue q;

        safety.lock();
<<<<<<< HEAD
=======
        //std::cout << "vFramer unprcd: " << allocatorCallback.queryunprocessed() << std::endl;
>>>>>>> ae3568d9
        if(channel == 0)
            q = windowleft.getWindow();
        else
            q = windowright.getWindow();
<<<<<<< HEAD
=======
        updated = false;
>>>>>>> ae3568d9
        waitforquery.unlock();
        safety.unlock();
        return q;
    }

    void queryStamps(yarp::os::Stamp &yStamp, int &vStamp)
    {
        yStamp = yarpstamp;
        vStamp = ctime;
    }

    bool queryUpdated()
    {
        return updated;
    }

    unsigned int queryUnprocd()
    {
        return allocatorCallback.queryunprocessed();
    }

    std::string readDelayStats()
    {
        return allocatorCallback.delayStatString();
    }

};

/// \brief automatically accept multiple event types from different ports
/// (e.g. as in the vFramer)
class syncvstreams
{
private:

    std::map<std::string, ev::tWinThread> iPorts;
    //std::deque<tWinThread> iPorts;
    yarp::os::Stamp yStamp;
    int vStamp;
    int strictUpdatePeriod;
<<<<<<< HEAD
=======
    bool using_yarp_stamps;
>>>>>>> ae3568d9
    //std::map<std::string, int> labelMap;

public:

    syncvstreams(void)
    {
        strictUpdatePeriod = 0;
        vStamp = 0;
<<<<<<< HEAD
=======
        using_yarp_stamps = false;
>>>>>>> ae3568d9
    }

    bool open(std::string moduleName, std::string eventType)
    {
        //check already have an input of that type
        if(iPorts.count(eventType))
            return true;

        //otherwise open a new port
        if(!iPorts[eventType].open(moduleName + "/" + eventType + ":i", strictUpdatePeriod))
            return false;

        return true;
    }

    vQueue queryWindow(std::string vType, int channel)
    {

        updateStamps();
        return iPorts[vType].queryWindow(channel);
    }

    void updateStamps()
    {
        //query each input port and ask for the timestamp
        yarp::os::Stamp ys; int vs;
        std::map<std::string, ev::tWinThread>::iterator i;
        for(i = iPorts.begin(); i != iPorts.end(); i++) {
            i->second.queryStamps(ys, vs);

            //we assume envelopes aren't being used
            if(!using_yarp_stamps) vStamp = vs;
            if(!ys.isValid()) continue;

            //set the stamps based on the yarp_stamp
            using_yarp_stamps = true;
            double pt = yStamp.getTime();
            double ct = ys.getTime();
            //if we have a more recent packet, or we went back in time 5 seconds
            if(ct > pt || ct < pt - 5.0) {
                yStamp = ys;
                vStamp = vs;
            }
        }
    }

    void close()
    {
        std::map<std::string, ev::tWinThread>::iterator i;
        for(i = iPorts.begin(); i != iPorts.end(); i++)
            i->second.stop();
    }

    yarp::os::Stamp getystamp()
    {
        return yStamp;
    }

    int getvstamp()
    {
        return vStamp;
    }

    void setStrictUpdatePeriod(int period)
    {
        strictUpdatePeriod = period;
    }

<<<<<<< HEAD
=======
    bool hasUpdated()
    {
        if(strictUpdatePeriod) return true;
        std::map<std::string, ev::tWinThread>::iterator i;
        for(i = iPorts.begin(); i != iPorts.end(); i++)
            if(i->second.queryUpdated()) return true;
        return false;
    }

    unsigned int queryMaxUnproced()
    {
        unsigned int unprocd = 0;
        std::map<std::string, ev::tWinThread>::iterator i;
        for(i = iPorts.begin(); i != iPorts.end(); i++)
            unprocd = std::max(i->second.queryUnprocd(), unprocd);
        return unprocd;
    }

    std::string delayStats()
    {
        std::ostringstream oss;
        std::map<std::string, ev::tWinThread>::iterator i;
        for(i = iPorts.begin(); i != iPorts.end(); i++)
            oss << i->first << ": " << i->second.readDelayStats() << " ";

        return oss.str();
    }

>>>>>>> ae3568d9
};

}

#endif<|MERGE_RESOLUTION|>--- conflicted
+++ resolved
@@ -607,10 +607,7 @@
         ctime = 0;
         strictUpdatePeriod = 0;
         currentPeriod = 0;
-<<<<<<< HEAD
-=======
         updated = false;
->>>>>>> ae3568d9
     }
 
     bool open(std::string portname, int period = 0)
@@ -626,11 +623,7 @@
     void onStop()
     {
         allocatorCallback.close();
-<<<<<<< HEAD
-        allocatorCallback.releaseDataLock();
-=======
         //allocatorCallback.releaseDataLock();
->>>>>>> ae3568d9
         waitforquery.unlock();
     }
 
@@ -640,37 +633,14 @@
             safety.lock();
             waitforquery.lock();
         }
-<<<<<<< HEAD
 
         while(!isStopping()) {
-=======
->>>>>>> ae3568d9
-
-        while(!isStopping()) {
-
-
-<<<<<<< HEAD
-                if(!strictUpdatePeriod) safety.lock();
-
-                if(strictUpdatePeriod) {
-                    int dt = (*qi)->stamp - ctime;
-                    if(dt < 0) dt += vtsHelper::max_stamp;
-                    currentPeriod += dt;
-                    if(currentPeriod > strictUpdatePeriod) {
-                        safety.unlock();
-                        waitforquery.lock();
-                        safety.lock();
-                        currentPeriod = 0;
-                    }
-
-                }
-                ctime = (*qi)->stamp;
-=======
+
+
             const ev::vQueue *q = allocatorCallback.read(yarpstamp);
             if(!q) break;
 
             if(!strictUpdatePeriod) safety.lock();
->>>>>>> ae3568d9
 
             if(!ctime) ctime = q->front()->stamp;
 
@@ -681,9 +651,6 @@
                     windowright.addEvent(*qi);
             }
 
-<<<<<<< HEAD
-                if(!strictUpdatePeriod) safety.unlock();
-=======
             if(strictUpdatePeriod) {
                 int dt = q->back()->stamp - ctime;
                 if(dt < 0) dt += vtsHelper::max_stamp;
@@ -694,19 +661,15 @@
                     safety.lock();
                     currentPeriod = 0;
                 }
->>>>>>> ae3568d9
 
             }
 
             ctime = q->back()->stamp;
 
-<<<<<<< HEAD
-=======
             updated = true;
 
             if(!strictUpdatePeriod) safety.unlock();
 
->>>>>>> ae3568d9
         }
         if(strictUpdatePeriod)
             safety.unlock();
@@ -717,18 +680,12 @@
         vQueue q;
 
         safety.lock();
-<<<<<<< HEAD
-=======
         //std::cout << "vFramer unprcd: " << allocatorCallback.queryunprocessed() << std::endl;
->>>>>>> ae3568d9
         if(channel == 0)
             q = windowleft.getWindow();
         else
             q = windowright.getWindow();
-<<<<<<< HEAD
-=======
         updated = false;
->>>>>>> ae3568d9
         waitforquery.unlock();
         safety.unlock();
         return q;
@@ -768,10 +725,7 @@
     yarp::os::Stamp yStamp;
     int vStamp;
     int strictUpdatePeriod;
-<<<<<<< HEAD
-=======
     bool using_yarp_stamps;
->>>>>>> ae3568d9
     //std::map<std::string, int> labelMap;
 
 public:
@@ -780,10 +734,7 @@
     {
         strictUpdatePeriod = 0;
         vStamp = 0;
-<<<<<<< HEAD
-=======
         using_yarp_stamps = false;
->>>>>>> ae3568d9
     }
 
     bool open(std::string moduleName, std::string eventType)
@@ -852,8 +803,6 @@
         strictUpdatePeriod = period;
     }
 
-<<<<<<< HEAD
-=======
     bool hasUpdated()
     {
         if(strictUpdatePeriod) return true;
@@ -882,7 +831,6 @@
         return oss.str();
     }
 
->>>>>>> ae3568d9
 };
 
 }
