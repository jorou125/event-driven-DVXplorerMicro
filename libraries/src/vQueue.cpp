/*
 * Copyright (C) 2011 Department of Robotics Brain and Cognitive Sciences -
 * Istituto Italiano di Tecnologia
 * Author: Arren Glover and Ugo Pattacini
 * email:  arren.glover@iit.it
 * Permission is granted to copy, distribute, and/or modify this program
 * under the terms of the GNU General Public License, version 2 or any
 * later version published by the Free Software Foundation.
 *
 * A copy of the license can be found at
 * http://www.robotcub.org/icub/license/gpl.txt
 *
 * This program is distributed in the hope that it will be useful, but
 * WITHOUT ANY WARRANTY; without even the implied warranty of
 * MERCHANTABILITY or FITNESS FOR A PARTICULAR PURPOSE. See the GNU General
 * Public License for more details
*/

#include <iCub/eventdriven/vQueue.h>
#include <algorithm>

namespace ev
{

/******************************************************************************/
//VQUEUE
/******************************************************************************/
<<<<<<< HEAD
vQueue::~vQueue()
{
    for(vQueue::iterator qi = this->begin(); qi != this->end(); qi++)
        (*qi)->destroy();
}

void vQueue::clear()
{
    for(vQueue::iterator qi = this->begin(); qi != this->end(); qi++)
        (*qi)->destroy();

    deque::clear();
}

void vQueue::push_back(const value_type &__x)
{
    __x->referto();
    deque::push_back(__x);
}

void vQueue::push_front(const value_type &__x)
{
    __x->referto();
    deque::push_front(__x);
}

void vQueue::pop_back()
{
    back()->destroy();
    deque::pop_back();
}

void vQueue::pop_front()
{
    front()->destroy();
    deque::pop_front();
}

vQueue::iterator vQueue::erase(iterator __first, iterator __last)
{
    for(iterator i = __first; i != __last; i++)
        (*i)->destroy();

    return deque::erase(__first, __last);
}

vQueue::iterator vQueue::erase(iterator __position)
{
    (*__position)->destroy();
    return deque::erase(__position);
}

vQueue::vQueue(const vQueue& that)
{
    for(vQueue::const_iterator qi = that.begin(); qi != that.end(); qi++)
        (*qi)->referto();

    for(vQueue::iterator qi = this->begin(); qi != this->end(); qi++)
        (*qi)->destroy();

    deque::operator =(that);
}

vQueue& vQueue::operator=(const vQueue& that)
{
    for(vQueue::const_iterator qi = that.begin(); qi != that.end(); qi++)
        (*qi)->referto();

    for(vQueue::iterator qi = this->begin(); qi != this->end(); qi++)
        (*qi)->destroy();

    deque::operator =(that);
    return *this;
}
=======
>>>>>>> 1b605b8c

void vQueue::sort(bool respectWraps) {
    if(respectWraps)
        std::sort(begin(), end(), temporalSortWrap);
    else
        std::sort(begin(), end(), temporalSortStraight);
}

bool vQueue::temporalSortStraight(const event<> e1, const event<> e2) {
    return e2->getStamp() > e1->getStamp();
}

bool vQueue::temporalSortWrap(const event<> e1, const event<> e2)
{

    if(std::abs(e1->getStamp() - e2->getStamp()) > vtsHelper::maxStamp()/2)
        return e1->getStamp() > e2->getStamp();
    else
        return e2->getStamp() > e1->getStamp();

}

}
<|MERGE_RESOLUTION|>--- conflicted
+++ resolved
@@ -25,83 +25,6 @@
 /******************************************************************************/
 //VQUEUE
 /******************************************************************************/
-<<<<<<< HEAD
-vQueue::~vQueue()
-{
-    for(vQueue::iterator qi = this->begin(); qi != this->end(); qi++)
-        (*qi)->destroy();
-}
-
-void vQueue::clear()
-{
-    for(vQueue::iterator qi = this->begin(); qi != this->end(); qi++)
-        (*qi)->destroy();
-
-    deque::clear();
-}
-
-void vQueue::push_back(const value_type &__x)
-{
-    __x->referto();
-    deque::push_back(__x);
-}
-
-void vQueue::push_front(const value_type &__x)
-{
-    __x->referto();
-    deque::push_front(__x);
-}
-
-void vQueue::pop_back()
-{
-    back()->destroy();
-    deque::pop_back();
-}
-
-void vQueue::pop_front()
-{
-    front()->destroy();
-    deque::pop_front();
-}
-
-vQueue::iterator vQueue::erase(iterator __first, iterator __last)
-{
-    for(iterator i = __first; i != __last; i++)
-        (*i)->destroy();
-
-    return deque::erase(__first, __last);
-}
-
-vQueue::iterator vQueue::erase(iterator __position)
-{
-    (*__position)->destroy();
-    return deque::erase(__position);
-}
-
-vQueue::vQueue(const vQueue& that)
-{
-    for(vQueue::const_iterator qi = that.begin(); qi != that.end(); qi++)
-        (*qi)->referto();
-
-    for(vQueue::iterator qi = this->begin(); qi != this->end(); qi++)
-        (*qi)->destroy();
-
-    deque::operator =(that);
-}
-
-vQueue& vQueue::operator=(const vQueue& that)
-{
-    for(vQueue::const_iterator qi = that.begin(); qi != that.end(); qi++)
-        (*qi)->referto();
-
-    for(vQueue::iterator qi = this->begin(); qi != this->end(); qi++)
-        (*qi)->destroy();
-
-    deque::operator =(that);
-    return *this;
-}
-=======
->>>>>>> 1b605b8c
 
 void vQueue::sort(bool respectWraps) {
     if(respectWraps)
